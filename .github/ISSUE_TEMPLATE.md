<!-- Please feel free to remove whatever sections/lines in this aren’t relevant.

Use the title line as the title of your pull request, then delete these lines.

## Title line template: [Title]: Brief description

<<<<<<< HEAD
Website: For issues that impact designsystem.digital.gov’s look, feel, or functionality, please open an issue on the web-design-standards-docs repo (https://github.com/uswds/uswds-docs/issues/new).
=======
Website: For issues that impact standards.usa.gov’s look, feel, or functionality, please open an issue on the uswds-site repo (https://github.com/uswds/uswds-site/issues/new).
>>>>>>> ffdfb83e

-->

## Description

Include a high-level description of the issue. What did you expect to happen? What happened instead? What would you like to see changed?

Include any benefits, challenges, or considerations. This can be short and sweet.

## Steps to reproduce the issue

1. Step one
2. Step two
3. Step three
4. etc.

## Additional information [optional]

* Relevant research and support documents
* Screen shot images
* Notes
* And so on<|MERGE_RESOLUTION|>--- conflicted
+++ resolved
@@ -4,11 +4,7 @@
 
 ## Title line template: [Title]: Brief description
 
-<<<<<<< HEAD
-Website: For issues that impact designsystem.digital.gov’s look, feel, or functionality, please open an issue on the web-design-standards-docs repo (https://github.com/uswds/uswds-docs/issues/new).
-=======
-Website: For issues that impact standards.usa.gov’s look, feel, or functionality, please open an issue on the uswds-site repo (https://github.com/uswds/uswds-site/issues/new).
->>>>>>> ffdfb83e
+Website: For issues that impact designsystem.digital.gov’s look, feel, or functionality, please open an issue on the uswds-site repo (https://github.com/uswds/uswds-site/issues/new).
 
 -->
 
