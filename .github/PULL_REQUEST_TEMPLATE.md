<!-- Please feel free to remove whatever sections/lines in this aren’t relevant.

Use the title line as the title of your pull request, then delete these lines.

## Title line template: [Title]: Brief description

<<<<<<< HEAD
Website: For pull requests that impact designsystem.digital.gov’s look, feel, or functionality, please open a pull request on the web-design-standards-docs repo (https://github.com/uswds/uswds-docs).
=======
Website: For pull requests that impact standards.usa.gov’s look, feel, or functionality, please open a pull request on the uswds-site repo (https://github.com/uswds/uswds-site).
>>>>>>> ffdfb83e

-->

## Description

Include a high-level description of the issue your pull request fixes; include only one issue per pull request. Please also link to the GitHub issue it resolves.

## Additional information

Include any of the following (as necessary): 

* Relevant research and support documents
* Type of content review needed: stylistic or copy editing
* Screenshot images
* Notes

Before you hit Submit, make sure you’ve done whichever of these applies to you:

- [ ] Follow the [18F Front End Coding Style Guide](https://pages.18f.gov/frontend/) and [Accessibility Guide](https://pages.18f.gov/accessibility/checklist/).
- [ ] Run `npm test` and make sure the tests for the files you have changed have passed.
- [ ] Run your code through [HTML_CodeSniffer](http://squizlabs.github.io/HTML_CodeSniffer/) and make sure it’s error free.
- [ ] Title your pull request using this format: [Website] - [UI component]: Brief statement describing what this pull request solves.<|MERGE_RESOLUTION|>--- conflicted
+++ resolved
@@ -4,11 +4,7 @@
 
 ## Title line template: [Title]: Brief description
 
-<<<<<<< HEAD
-Website: For pull requests that impact designsystem.digital.gov’s look, feel, or functionality, please open a pull request on the web-design-standards-docs repo (https://github.com/uswds/uswds-docs).
-=======
-Website: For pull requests that impact standards.usa.gov’s look, feel, or functionality, please open a pull request on the uswds-site repo (https://github.com/uswds/uswds-site).
->>>>>>> ffdfb83e
+Website: For pull requests that impact designsystem.digital.gov’s look, feel, or functionality, please open a pull request on the uswds-site repo (https://github.com/uswds/uswds-site).
 
 -->
 
