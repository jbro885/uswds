--- conflicted
+++ resolved
@@ -1,11 +1,7 @@
 version: 2.1
 
 orbs:
-<<<<<<< HEAD
-  snyk: snyk/snyk@0.0.11
-=======
   snyk: snyk/snyk@0.0.12
->>>>>>> bd839e37
 
 references:
   container: &container
