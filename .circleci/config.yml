version: 2

references:
  container: &container
    docker:
      - image: circleci/node:10.15.1-browsers
        environment:
          CHROME_PATH: /usr/bin/google-chrome

  restore_deps: &restore_deps
    restore_cache:
      keys:
<<<<<<< HEAD
        - v2-uswds-dependencies-{{ checksum "package-lock.json" }}
=======
        - v1-uswds-dependencies-{{ checksum "package-lock.json" }}
>>>>>>> 14262158

jobs:
  build:
    <<: *container
    steps:
      - checkout
      - run:
          name: Install codeclimate
          command: sudo npm install -g codeclimate-test-reporter
<<<<<<< HEAD
      - *restore_deps
=======
      - restore_cache:
          keys:
          - v1-uswds-dependencies-{{ checksum "package-lock.json" }}
>>>>>>> 14262158
      - run: npm install
      - save_cache:
          paths:
            - node_modules
          key: v2-uswds-dependencies-{{ checksum "package-lock.json" }}
      - run:
          name: Run test
          command: npm test
      - run:
          name: Run code coverage report
          command: npm run cover
      - run:
          name: Checking build
          command: |
            if [[ $(echo "$CIRCLE_BRANCH" | grep -c "pull") -le 0 ]]; then
              ls -agolf dist/
              codeclimate-test-reporter < coverage/lcov.info
            fi

  deploy:
    <<: *container
    steps:
      - checkout
<<<<<<< HEAD
      - *restore_deps
=======
      - restore_cache:
          keys:
          - v1-uswds-dependencies-{{ checksum "package-lock.json" }}
>>>>>>> 14262158
      - run: npm install --ignore-scripts
      - run: npm rebuild node-sass
      - run:
          name: Build the USWDS package
          command: npm run release
      - run:
          name: Publish to NPM
          command: |
            npm config set "//registry.npmjs.org/:_authToken=$NPM_TOKEN"
            npm publish
      - run:
<<<<<<< HEAD
=======
          name: Setup Snyk
          command: sudo npm install -g snyk
      - run:
>>>>>>> 14262158
          name: Update dependencies in Snyk dashboard
          command: snyk monitor --org=uswds

workflows:
  version: 2
  build_and_deploy:
    jobs:
      - build
      - deploy:
          requires:
            - build
          filters:
            branches:
              only: master<|MERGE_RESOLUTION|>--- conflicted
+++ resolved
@@ -10,11 +10,7 @@
   restore_deps: &restore_deps
     restore_cache:
       keys:
-<<<<<<< HEAD
         - v2-uswds-dependencies-{{ checksum "package-lock.json" }}
-=======
-        - v1-uswds-dependencies-{{ checksum "package-lock.json" }}
->>>>>>> 14262158
 
 jobs:
   build:
@@ -24,13 +20,9 @@
       - run:
           name: Install codeclimate
           command: sudo npm install -g codeclimate-test-reporter
-<<<<<<< HEAD
-      - *restore_deps
-=======
       - restore_cache:
           keys:
-          - v1-uswds-dependencies-{{ checksum "package-lock.json" }}
->>>>>>> 14262158
+          - v2-uswds-dependencies-{{ checksum "package-lock.json" }}
       - run: npm install
       - save_cache:
           paths:
@@ -54,13 +46,9 @@
     <<: *container
     steps:
       - checkout
-<<<<<<< HEAD
-      - *restore_deps
-=======
       - restore_cache:
           keys:
-          - v1-uswds-dependencies-{{ checksum "package-lock.json" }}
->>>>>>> 14262158
+          - v2-uswds-dependencies-{{ checksum "package-lock.json" }}
       - run: npm install --ignore-scripts
       - run: npm rebuild node-sass
       - run:
@@ -72,12 +60,9 @@
             npm config set "//registry.npmjs.org/:_authToken=$NPM_TOKEN"
             npm publish
       - run:
-<<<<<<< HEAD
-=======
           name: Setup Snyk
           command: sudo npm install -g snyk
       - run:
->>>>>>> 14262158
           name: Update dependencies in Snyk dashboard
           command: snyk monitor --org=uswds
 
