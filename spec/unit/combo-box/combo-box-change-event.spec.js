const fs = require("fs");
const path = require("path");
const sinon = require("sinon");
const assert = require("assert");
const ComboBox = require("../../../src/js/components/combo-box");
const EVENTS = require("./events");

const TEMPLATE = fs.readFileSync(
  path.join(__dirname, "/combo-box-change-event.template.html")
);

<<<<<<< HEAD
=======
const EVENTS = {};

/**
 * send a click event
 * @param {HTMLElement} el the element to sent the event to
 */
EVENTS.click = el => {
  const evt = new MouseEvent("click", {
    view: el.ownerDocument.defaultView,
    bubbles: true,
    cancelable: true
  });
  el.dispatchEvent(evt);
};

/**
 * send a focusout event
 * @param {HTMLElement} el the element to sent the event to
 */
EVENTS.focusout = el => {
  const evt = new Event("focusout", {
    bubbles: true,
    cancelable: true
  });
  el.dispatchEvent(evt);
};

/**
 * send a keyup A event
 * @param {HTMLElement} el the element to sent the event to
 */
EVENTS.keyupA = el => {
  const evt = new KeyboardEvent("keyup", {
    bubbles: true,
    key: "a",
    keyCode: 65
  });
  el.dispatchEvent(evt);
};

/**
 * send a keyup O event
 * @param {HTMLElement} el the element to sent the event to
 */
EVENTS.keyupO = el => {
  const evt = new KeyboardEvent("keyup", {
    bubbles: true,
    key: "o",
    keyCode: 79
  });
  el.dispatchEvent(evt);
};

/**
 * send a keydown Enter event
 * @param {HTMLElement} el the element to sent the event to
 * @returns {{preventDefaultSpy: sinon.SinonSpy<[], void>}}
 */
EVENTS.keydownEnter = el => {
  const evt = new KeyboardEvent("keydown", {
    bubbles: true,
    key: "Enter",
    keyCode: 13
  });
  const preventDefaultSpy = sinon.spy(evt, "preventDefault");
  el.dispatchEvent(evt);
  return { preventDefaultSpy };
};

/**
 * send a keydown Escape event
 * @param {HTMLElement} el the element to sent the event to
 */
EVENTS.keydownEscape = el => {
  const evt = new KeyboardEvent("keydown", {
    bubbles: true,
    key: "Escape",
    keyCode: 27
  });
  el.dispatchEvent(evt);
};

/**
 * send a keydown ArrowDown event
 * @param {HTMLElement} el the element to sent the event to
 */
EVENTS.keydownArrowDown = el => {
  const evt = new KeyboardEvent("keydown", {
    bubbles: true,
    key: "ArrowDown"
  });
  el.dispatchEvent(evt);
};

/**
 * send a keydown Tab event
 * @param {HTMLElement} el the element to sent the event to
 */
EVENTS.keydownTab = el => {
  const evt = new KeyboardEvent("keydown", {
    bubbles: true,
    key: "Tab"
  });
  el.dispatchEvent(evt);
};

>>>>>>> 48bd7bed
describe("combo box component change event dispatch", () => {
  const { body } = document;

  let root;
  let input;
  let inputChangeSpy;
  let select;
  let selectChangeSpy;
  let list;

  beforeEach(() => {
    body.innerHTML = TEMPLATE;
    ComboBox.on();
    root = body.querySelector(".usa-combo-box");
    input = root.querySelector(".usa-combo-box__input");
    select = root.querySelector(".usa-combo-box__select");
    list = root.querySelector(".usa-combo-box__list");
    inputChangeSpy = sinon.stub();
    selectChangeSpy = sinon.stub();

    select.addEventListener("change", selectChangeSpy);
    input.addEventListener("change", inputChangeSpy);
  });

  afterEach(() => {
    input.removeEventListener("change", inputChangeSpy);
    select.removeEventListener("change", selectChangeSpy);
    body.textContent = "";
    ComboBox.off(body);
  });

  it("enhances a select element into a combo box component", () => {
    assert.ok(input, "adds an input element");
    assert.ok(select, "select element exists");
    assert.ok(list, "adds an list element");
  });

  it("should emit change events when selecting an item from the option list when clicking a list option", () => {
    input.value = "";

    EVENTS.click(input);
    EVENTS.click(list.children[0]);

    assert.equal(
      select.value,
      "value-ActionScript",
      "should set that item to being the select option"
    );
    assert.equal(
      input.value,
      "ActionScript",
      "should set that item to being the input value"
    );

    assert.ok(
      selectChangeSpy.called,
      "should have dispatched a change event from the select"
    );
    assert.ok(
      inputChangeSpy.called,
      "should have dispatched a change event from the input"
    );
  });

  it("should emit change events when clearing input values when an incomplete item is remaining on blur", () => {
    select.value = "value-ActionScript";
    input.value = "a";
    EVENTS.keyupA(input);
    assert.ok(!list.hidden, "should display the option list");

    EVENTS.keydownTab(input);
    EVENTS.focusout(input);

    assert.equal(select.value, "", "should clear the value on the select");
    assert.equal(input.value, "", "should clear the value on the input");
    assert.ok(selectChangeSpy.called, "should have dispatched a change event");
    assert.ok(inputChangeSpy.called, "should have dispatched a change event");
  });

  it("should emit change events when clearing input values when an incomplete item is submitted through enter", () => {
    select.value = "value-ActionScript";
    input.value = "a";
    EVENTS.keyupA(input);
    assert.ok(!list.hidden, "should display the option list");

    EVENTS.keydownEnter(input);

    assert.equal(select.value, "", "should clear the value on the select");
    assert.equal(input.value, "", "should clear the value on the input");
    assert.ok(selectChangeSpy.called, "should have dispatched a change event");
    assert.ok(inputChangeSpy.called, "should have dispatched a change event");
  });

  it("should not emit change events when closing the list but not the clear the input value when escape is performed while the list is open", () => {
    select.value = "value-ActionScript";
    input.value = "a";
    EVENTS.keyupA(input);
    assert.ok(!list.hidden, "should display the option list");

    EVENTS.keydownEscape(input);

    assert.equal(
      select.value,
      "value-ActionScript",
      "should not change the value of the select"
    );
    assert.equal(input.value, "a", "should not change the value in the input");
    assert.ok(
      selectChangeSpy.notCalled,
      "should not have dispatched a change event"
    );
    assert.ok(
      inputChangeSpy.notCalled,
      "should not have dispatched a change event"
    );
  });

  it("should emit change events when setting the input value when a complete selection is submitted by clicking away", () => {
    select.value = "value-ActionScript";
    input.value = "go";
    EVENTS.keyupO(input);
    assert.ok(!list.hidden, "should display the option list");

    EVENTS.keydownTab(input);
    EVENTS.focusout(input);

    assert.equal(
      select.value,
      "value-Go",
      "should set that item to being the select option"
    );
    assert.equal(
      input.value,
      "Go",
      "should set that item to being the input value"
    );
    assert.ok(selectChangeSpy.called, "should have dispatched a change event");
    assert.ok(inputChangeSpy.called, "should have dispatched a change event");
  });

  it("should emit change events when setting the input value when a complete selection is submitted by pressing enter", () => {
    select.value = "value-ActionScript";
    input.value = "go";
    EVENTS.keyupO(input);
    assert.ok(!list.hidden, "should display the option list");

    EVENTS.keydownEnter(input);

    assert.equal(
      select.value,
      "value-Go",
      "should set that item to being the select option"
    );
    assert.equal(
      input.value,
      "Go",
      "should set that item to being the input value"
    );
    assert.ok(selectChangeSpy.called, "should have dispatched a change event");
    assert.ok(inputChangeSpy.called, "should have dispatched a change event");
  });

  it("should emit change events when selecting the focused list item in the list when pressing enter on a focused item", () => {
    select.value = "value-JavaScript";
    input.value = "la";

    EVENTS.keyupA(input);
    EVENTS.keydownArrowDown(input);
    const focusedOption = document.activeElement;
    assert.equal(
      focusedOption.textContent,
      "Erlang",
      "should focus the first item in the list"
    );
    EVENTS.keydownEnter(focusedOption);

    assert.equal(
      select.value,
      "value-Erlang",
      "select the first item in the list"
    );
    assert.equal(input.value, "Erlang", "should set the value in the input");
    assert.ok(selectChangeSpy.called, "should have dispatched a change event");
    assert.ok(inputChangeSpy.called, "should have dispatched a change event");
  });

  it("should not emit change events when pressing escape from a focused item", () => {
    select.value = "value-JavaScript";
    input.value = "la";

    EVENTS.keyupA(input);
    assert.ok(
      !list.hidden && list.children.length,
      "should display the option list with options"
    );
    EVENTS.keydownArrowDown(input);
    const focusedOption = document.activeElement;
    assert.equal(
      focusedOption.textContent,
      "Erlang",
      "should focus the first item in the list"
    );
    EVENTS.keydownEscape(focusedOption);

    assert.ok(list.hidden, "should hide the option list");
    assert.equal(list.children.length, 0, "should empty the option list");
    assert.equal(
      select.value,
      "value-JavaScript",
      "should not change the value of the select"
    );
    assert.equal(input.value, "la", "should not change the value in the input");
    assert.ok(
      selectChangeSpy.notCalled,
      "should not have dispatched a change event"
    );
    assert.ok(
      inputChangeSpy.notCalled,
      "should not have dispatched a change event"
    );
  });
});<|MERGE_RESOLUTION|>--- conflicted
+++ resolved
@@ -9,115 +9,6 @@
   path.join(__dirname, "/combo-box-change-event.template.html")
 );
 
-<<<<<<< HEAD
-=======
-const EVENTS = {};
-
-/**
- * send a click event
- * @param {HTMLElement} el the element to sent the event to
- */
-EVENTS.click = el => {
-  const evt = new MouseEvent("click", {
-    view: el.ownerDocument.defaultView,
-    bubbles: true,
-    cancelable: true
-  });
-  el.dispatchEvent(evt);
-};
-
-/**
- * send a focusout event
- * @param {HTMLElement} el the element to sent the event to
- */
-EVENTS.focusout = el => {
-  const evt = new Event("focusout", {
-    bubbles: true,
-    cancelable: true
-  });
-  el.dispatchEvent(evt);
-};
-
-/**
- * send a keyup A event
- * @param {HTMLElement} el the element to sent the event to
- */
-EVENTS.keyupA = el => {
-  const evt = new KeyboardEvent("keyup", {
-    bubbles: true,
-    key: "a",
-    keyCode: 65
-  });
-  el.dispatchEvent(evt);
-};
-
-/**
- * send a keyup O event
- * @param {HTMLElement} el the element to sent the event to
- */
-EVENTS.keyupO = el => {
-  const evt = new KeyboardEvent("keyup", {
-    bubbles: true,
-    key: "o",
-    keyCode: 79
-  });
-  el.dispatchEvent(evt);
-};
-
-/**
- * send a keydown Enter event
- * @param {HTMLElement} el the element to sent the event to
- * @returns {{preventDefaultSpy: sinon.SinonSpy<[], void>}}
- */
-EVENTS.keydownEnter = el => {
-  const evt = new KeyboardEvent("keydown", {
-    bubbles: true,
-    key: "Enter",
-    keyCode: 13
-  });
-  const preventDefaultSpy = sinon.spy(evt, "preventDefault");
-  el.dispatchEvent(evt);
-  return { preventDefaultSpy };
-};
-
-/**
- * send a keydown Escape event
- * @param {HTMLElement} el the element to sent the event to
- */
-EVENTS.keydownEscape = el => {
-  const evt = new KeyboardEvent("keydown", {
-    bubbles: true,
-    key: "Escape",
-    keyCode: 27
-  });
-  el.dispatchEvent(evt);
-};
-
-/**
- * send a keydown ArrowDown event
- * @param {HTMLElement} el the element to sent the event to
- */
-EVENTS.keydownArrowDown = el => {
-  const evt = new KeyboardEvent("keydown", {
-    bubbles: true,
-    key: "ArrowDown"
-  });
-  el.dispatchEvent(evt);
-};
-
-/**
- * send a keydown Tab event
- * @param {HTMLElement} el the element to sent the event to
- */
-EVENTS.keydownTab = el => {
-  const evt = new KeyboardEvent("keydown", {
-    bubbles: true,
-    key: "Tab"
-  });
-  el.dispatchEvent(evt);
-};
-
->>>>>>> 48bd7bed
 describe("combo box component change event dispatch", () => {
   const { body } = document;
 
