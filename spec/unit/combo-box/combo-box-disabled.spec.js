const fs = require("fs");
const path = require("path");
const assert = require("assert");
const ComboBox = require("../../../src/js/components/combo-box");
const EVENTS = require("./events");

const TEMPLATE = fs.readFileSync(
  path.join(__dirname, "/combo-box-disabled.template.html")
);

<<<<<<< HEAD
const EVENTS = {};

/**
 * send a click event
 * @param {HTMLElement} el the element to sent the event to
 */
EVENTS.click = (el) => {
  const evt = new MouseEvent("click", {
    view: el.ownerDocument.defaultView,
    bubbles: true,
    cancelable: true,
  });
  el.dispatchEvent(evt);
};

=======
>>>>>>> bb4e084f
describe("combo box component - disabled enhancement", () => {
  const { body } = document;

  let root;
  let input;
  let select;
  let toggle;
  let list;

  beforeEach(() => {
    body.innerHTML = TEMPLATE;
    ComboBox.on();
    root = body.querySelector(".usa-combo-box");
    input = root.querySelector(".usa-combo-box__input");
    select = root.querySelector(".usa-combo-box__select");
    toggle = root.querySelector(".usa-combo-box__toggle-list");
    list = root.querySelector(".usa-combo-box__list");
  });

  afterEach(() => {
    body.textContent = "";
    ComboBox.off(body);
  });

  it("enhances a select element into a combo box component", () => {
    assert.ok(input, "adds an input element");
    assert.equal(
      input.disabled,
      true,
      "transfers disabled attribute to combo box"
    );
    assert.equal(
      select.disabled,
      false,
      "removes disabled attribute from select"
    );
  });

  it("should not show the list when clicking the disabled input", () => {
    EVENTS.click(input);

    assert.ok(list.hidden, "should not display the option list");
  });

  it("should not show the list when clicking the disabled button", () => {
    EVENTS.click(toggle);

    assert.ok(list.hidden, "should not display the option list");
  });

  it("should show the list when clicking the input once the component has been enabled", () => {
    ComboBox.enable(root);
    EVENTS.click(input);

    assert.ok(!list.hidden, "should display the option list");
  });
});<|MERGE_RESOLUTION|>--- conflicted
+++ resolved
@@ -8,24 +8,6 @@
   path.join(__dirname, "/combo-box-disabled.template.html")
 );
 
-<<<<<<< HEAD
-const EVENTS = {};
-
-/**
- * send a click event
- * @param {HTMLElement} el the element to sent the event to
- */
-EVENTS.click = (el) => {
-  const evt = new MouseEvent("click", {
-    view: el.ownerDocument.defaultView,
-    bubbles: true,
-    cancelable: true,
-  });
-  el.dispatchEvent(evt);
-};
-
-=======
->>>>>>> bb4e084f
 describe("combo box component - disabled enhancement", () => {
   const { body } = document;
 
