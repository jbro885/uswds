const fs = require("fs");
const path = require("path");
const sinon = require("sinon");
const assert = require("assert");
const ComboBox = require("../../../src/js/components/combo-box");

const TEMPLATE = fs.readFileSync(path.join(__dirname, "/template.html"));

const EVENTS = {};

/**
 * send a click event
 * @param {HTMLElement} el the element to sent the event to
 */
EVENTS.click = el => {
  const evt = new MouseEvent("click", {
    view: el.ownerDocument.defaultView,
    bubbles: true,
    cancelable: true
  });
  el.dispatchEvent(evt);
};

/**
 * send a focusout event
 * @param {HTMLElement} el the element to sent the event to
 */
EVENTS.focusout = el => {
  const evt = new Event("focusout", {
    bubbles: true,
    cancelable: true
  });
  el.dispatchEvent(evt);
};

/**
 * send a keyup A event
 * @param {HTMLElement} el the element to sent the event to
 */
EVENTS.keyupA = el => {
  const evt = new KeyboardEvent("keyup", {
    bubbles: true,
    key: "a",
    keyCode: 65
  });
  el.dispatchEvent(evt);
};

/**
 * send a keyup O event
 * @param {HTMLElement} el the element to sent the event to
 */
EVENTS.keyupO = el => {
  const evt = new KeyboardEvent("keyup", {
    bubbles: true,
    key: "o",
    keyCode: 79
  });
  el.dispatchEvent(evt);
};

/**
 * send a keydown Enter event
 * @param {HTMLElement} el the element to sent the event to
 * @returns {{preventDefaultSpy: sinon.SinonSpy<[], void>}}
 */
EVENTS.keydownEnter = el => {
  const evt = new KeyboardEvent("keydown", {
    bubbles: true,
    key: "Enter",
    keyCode: 13
  });
  const preventDefaultSpy = sinon.spy(evt, "preventDefault");
  el.dispatchEvent(evt);
  return { preventDefaultSpy };
};

/**
 * send a keydown Escape event
 * @param {HTMLElement} el the element to sent the event to
 */
EVENTS.keydownEscape = el => {
  const evt = new KeyboardEvent("keydown", {
    bubbles: true,
    key: "Escape",
    keyCode: 27
  });
  el.dispatchEvent(evt);
};

/**
 * send a keydown ArrowDown event
 * @param {HTMLElement} el the element to sent the event to
 */
EVENTS.keydownArrowDown = el => {
  const evt = new KeyboardEvent("keydown", {
    bubbles: true,
    key: "ArrowDown"
  });
  el.dispatchEvent(evt);
};

/**
 * send a keydown ArrowUp event
 * @param {HTMLElement} el the element to sent the event to
 */
EVENTS.keydownArrowUp = el => {
  const evt = new KeyboardEvent("keydown", {
    bubbles: true,
    key: "ArrowUp"
  });
  el.dispatchEvent(evt);
};

<<<<<<< HEAD
/**
 * send a keydown Tab event
 * @param {HTMLElement} el the element to sent the event to
 */
EVENTS.keydownTab = (el) => {
  const evt = new KeyboardEvent('keydown', {
    bubbles: true,
    key: 'Tab',
  });
  el.dispatchEvent(evt);
};

describe('combo box component', () => {
=======
describe("combo box component", () => {
>>>>>>> 9c33cf29
  const { body } = document;

  let root;
  let input;
  let select;
  let list;

  beforeEach(() => {
    body.innerHTML = TEMPLATE;
    ComboBox.on();
    root = body.querySelector(".usa-combo-box");
    input = root.querySelector(".usa-combo-box__input");
    select = root.querySelector(".usa-combo-box__select");
    list = root.querySelector(".usa-combo-box__list");
  });

  afterEach(() => {
    body.textContent = "";
    ComboBox.off(body);
  });

  it("enhances a select element into a combo box component", () => {
    assert.ok(input, "adds an input element");
    assert.ok(
      select.classList.contains("usa-sr-only"),
      "hides the select element from view"
    );
    assert.ok(list, "adds an list element");
    assert.ok(list.hidden, "the list is hidden");
    assert.equal(
      select.getAttribute("id"),
      "",
      "transfers id attribute to combo box"
    );
    assert.equal(
      input.getAttribute("id"),
      "combo-box",
      "transfers id attribute to combo box"
    );
    assert.equal(
      select.getAttribute("required"),
      null,
      "transfers required attribute to combo box"
    );
    assert.equal(
      input.getAttribute("required"),
      "",
      "transfers required attribute to combo box"
    );
    assert.equal(
      select.getAttribute("name"),
      "combo-box",
      "should not transfer name attribute to combo box"
    );
    assert.equal(
      input.getAttribute("name"),
      null,
      "should not transfer name attribute to combo box"
    );
    assert.equal(
      list.getAttribute("role"),
      "listbox",
      "the list should have a role of `listbox`"
    );
    assert.ok(
      select.getAttribute("aria-hidden"),
      "the select should be hidden from screen readers"
    );
    assert.equal(
      select.getAttribute("tabindex"),
      "-1",
      "the select should be hidden from keyboard navigation"
    );
    assert.ok(
      select.classList.contains("usa-combo-box__select"),
      "add the class for the select element"
    );
    assert.equal(select.value, "", "the select value should be empty");
    assert.equal(input.value, "", "the input should be empty");
  });

  it("should show the list by clicking the input", () => {
    input.value = "";

    EVENTS.click(input);

    assert.ok(!list.hidden, "should display the option list");
    assert.equal(
      list.children.length,
      select.options.length - 1,
      "should have all of the initial select items in the list except placeholder empty items"
    );
  });

  it("should show the list by clicking when clicking the input twice", () => {
    input.value = "";

    EVENTS.click(input);
    EVENTS.click(input);

    assert.ok(!list.hidden, "should keep the option list displayed");
    assert.equal(
      list.children.length,
      select.options.length - 1,
      "should have all of the initial select items in the list except placeholder empty items"
    );
  });

  it("should set up the list items for accessibility", () => {
    EVENTS.click(input);

    for (let i = 0, len = list.children.length; i < len; i += 1) {
      assert.equal(
        list.children[i].getAttribute("aria-selected"),
        "false",
        `item ${i} should not be shown as selected`
      );
      assert.equal(
        list.children[i].getAttribute("tabindex"),
        "-1",
        `item ${i} should be hidden from keyboard navigation`
      );
      assert.equal(
        list.children[i].getAttribute("role"),
        "option",
        `item ${i} should have a role of 'option'`
      );
    }
  });

  it("should close the list by clicking away", () => {
    EVENTS.click(input);
    EVENTS.focusout(input);

    assert.equal(list.children.length, 0, "should empty the option list");
    assert.ok(list.hidden, "should hide the option list");
  });

  it("should select an item from the option list when clicking a list option", () => {
    input.value = "";

    EVENTS.click(input);
    EVENTS.click(list.children[0]);

    assert.equal(
      select.value,
      "value-ActionScript",
      "should set that item to being the select option"
    );
    assert.equal(
      input.value,
      "ActionScript",
      "should set that item to being the input value"
    );
    assert.ok(list.hidden, "should hide the option list");
    assert.equal(list.children.length, 0, "should empty the option list");
  });

  it("should display and filter the option list after a character is typed", () => {
    input.value = "a";

    EVENTS.keyupA(input);

    assert.ok(!list.hidden, "should display the option list");
    assert.equal(
      list.children.length,
      10,
      "should filter the item by the string being present in the option"
    );
  });

<<<<<<< HEAD
  it('should clear input values when an incomplete item is remaining on tab/blur', () => {
    select.value = 'value-ActionScript';
    input.value = 'a';

    EVENTS.keyupA(input);
    assert.ok(!list.hidden, 'should display the option list');
    EVENTS.keydownTab(input);
=======
  it("should clear input values when an incomplete item is remaining on blur", () => {
    select.value = "value-ActionScript";
    input.value = "a";

    EVENTS.keyupA(input);
    assert.ok(!list.hidden, "should display the option list");
>>>>>>> 9c33cf29
    EVENTS.focusout(input);

    assert.ok(list.hidden, "should hide the option list");
    assert.equal(list.children.length, 0, "should empty the option list");
    assert.equal(select.value, "", "should clear the value on the select");
    assert.equal(input.value, "", "should clear the value on the input");
  });

  it("should clear input values when an incomplete item is submitted through enter", () => {
    select.value = "value-ActionScript";
    input.value = "a";

    EVENTS.keyupA(input);
    assert.ok(!list.hidden, "should display the option list");
    const { preventDefaultSpy } = EVENTS.keydownEnter(input);

    assert.ok(list.hidden, "should hide the option list");
    assert.equal(list.children.length, 0, "should empty the option list");
    assert.equal(select.value, "", "should clear the value on the select");
    assert.equal(input.value, "", "should clear the value on the input");
    assert.ok(
      preventDefaultSpy.called,
      "should not have allowed enter to perform default action"
    );
  });

  it("should allow enter to perform default action when the list is hidden", () => {
    assert.ok(list.hidden, "the list is hidden");
    const { preventDefaultSpy } = EVENTS.keydownEnter(input);

    assert.ok(
      preventDefaultSpy.notCalled,
      "should allow event to perform default action"
    );
  });

  it("should close the list but not the clear the input value when escape is performed while the list is open", () => {
    select.value = "value-ActionScript";
    input.value = "a";

    EVENTS.keyupA(input);
    assert.ok(!list.hidden, "should display the option list");
    EVENTS.keydownEscape(input);

    assert.ok(list.hidden, "should hide the option list");
    assert.equal(list.children.length, 0, "should empty the option list");
    assert.equal(
      select.value,
      "value-ActionScript",
      "should not change the value of the select"
    );
    assert.equal(input.value, "a", "should not change the value in the input");
  });

<<<<<<< HEAD
  it('should set the input value when a complete selection is left on tab/blur from the input element', () => {
    select.value = 'value-ActionScript';
    input.value = 'go';

    EVENTS.keyupO(input);
    assert.ok(!list.hidden, 'should display the option list');
    EVENTS.keydownTab(input);
=======
  it("should set the input value when a complete selection is submitted by clicking away", () => {
    select.value = "value-ActionScript";
    input.value = "go";

    EVENTS.keyupO(input);
    assert.ok(!list.hidden, "should display the option list");
>>>>>>> 9c33cf29
    EVENTS.focusout(input);

    assert.ok(list.hidden, "should hide the option list");
    assert.equal(list.children.length, 0, "should empty the option list");
    assert.equal(
      select.value,
      "value-Go",
      "should set that item to being the select option"
    );
    assert.equal(
      input.value,
      "Go",
      "should set that item to being the input value"
    );
  });

  it("should set the input value when a complete selection is submitted by pressing enter", () => {
    select.value = "value-ActionScript";
    input.value = "go";

    EVENTS.keyupO(input);
    assert.ok(!list.hidden, "should display the option list");
    EVENTS.keydownEnter(input);

    assert.ok(list.hidden, "should hide the option list");
    assert.equal(list.children.length, 0, "should empty the option list");
    assert.equal(
      select.value,
      "value-Go",
      "should set that item to being the select option"
    );
    assert.equal(
      input.value,
      "Go",
      "should set that item to being the input value"
    );
  });

  it("should show the no results item when a nonexistent option is typed", () => {
    input.value = "Bibbidi-Bobbidi-Boo";

    EVENTS.keyupO(input);

    assert.ok(!list.hidden, "should display the option list");
    assert.equal(list.children.length, 1, "should show no results list item");
    assert.equal(
      list.children[0].textContent,
      "No results found",
      "should show the no results list item"
    );
  });

  it("should show the list when pressing down from an empty input", () => {
    assert.ok(list.hidden, "the option list is hidden");

    EVENTS.keydownArrowDown(input);
    assert.ok(!list.hidden, "should display the option list");
  });

  it("should focus the first item in the list when pressing down from the input", () => {
    input.value = "la";

    EVENTS.keyupA(input);
    assert.ok(!list.hidden, "should display the option list");
    assert.equal(
      list.children.length,
      2,
      "should filter the item by the string being present in the option"
    );
    EVENTS.keydownArrowDown(input);
    const focusedOption = document.activeElement;

    assert.ok(
      focusedOption.classList.contains("usa-combo-box__list-option--focused"),
      "should style the focused item in the list"
    );
    assert.equal(
      focusedOption.textContent,
      "Erlang",
      "should focus the first item in the list"
    );
  });

  it("should select the focused list item in the list when pressing enter on a focused item", () => {
    select.value = "value-JavaScript";
    input.value = "la";

    EVENTS.keyupA(input);
    EVENTS.keydownArrowDown(input);
    const focusedOption = document.activeElement;
    assert.equal(
      focusedOption.textContent,
      "Erlang",
      "should focus the first item in the list"
    );
    EVENTS.keydownEnter(focusedOption);

    assert.equal(
      select.value,
      "value-Erlang",
      "select the first item in the list"
    );
    assert.equal(input.value, "Erlang", "should set the value in the input");
  });

  it("should focus the last item in the list when pressing down many times from the input", () => {
    input.value = "la";

    EVENTS.keyupA(input);
    assert.ok(!list.hidden, "should display the option list");
    assert.equal(
      list.children.length,
      2,
      "should filter the item by the string being present in the option"
    );
    EVENTS.keydownArrowDown(input);
    EVENTS.keydownArrowDown(input);
    EVENTS.keydownArrowDown(input);
    const focusedOption = document.activeElement;

    assert.ok(
      focusedOption.classList.contains("usa-combo-box__list-option--focused"),
      "should style the focused item in the list"
    );
    assert.equal(
      focusedOption.textContent,
      "Scala",
      "should focus the last item in the list"
    );
  });

  it("should not select the focused item in the list when pressing escape from the focused item", () => {
    select.value = "value-JavaScript";
    input.value = "la";

    EVENTS.keyupA(input);
    assert.ok(
      !list.hidden && list.children.length,
      "should display the option list with options"
    );
    EVENTS.keydownArrowDown(input);
    const focusedOption = document.activeElement;
    assert.equal(
      focusedOption.textContent,
      "Erlang",
      "should focus the first item in the list"
    );
    EVENTS.keydownEscape(focusedOption);

    assert.ok(list.hidden, "should hide the option list");
    assert.equal(list.children.length, 0, "should empty the option list");
    assert.equal(
      select.value,
      "value-JavaScript",
      "should not change the value of the select"
    );
    assert.equal(input.value, "la", "should not change the value in the input");
  });

  it("should focus the input and hide the list when pressing up from the first item in the list", () => {
    input.value = "la";

    EVENTS.keyupA(input);
    assert.ok(!list.hidden, "should display the option list");
    assert.equal(
      list.children.length,
      2,
      "should filter the item by the string being present in the option"
    );
    EVENTS.keydownArrowDown(input);
    const focusedOption = document.activeElement;
    assert.equal(
      focusedOption.textContent,
      "Erlang",
      "should focus the first item in the list"
    );
    EVENTS.keydownArrowUp(focusedOption);

    assert.ok(list.hidden, "should hide the option list");
    assert.equal(document.activeElement, input, "should focus the input");
  });
});<|MERGE_RESOLUTION|>--- conflicted
+++ resolved
@@ -112,23 +112,19 @@
   el.dispatchEvent(evt);
 };
 
-<<<<<<< HEAD
 /**
  * send a keydown Tab event
  * @param {HTMLElement} el the element to sent the event to
  */
-EVENTS.keydownTab = (el) => {
-  const evt = new KeyboardEvent('keydown', {
-    bubbles: true,
-    key: 'Tab',
-  });
-  el.dispatchEvent(evt);
-};
-
-describe('combo box component', () => {
-=======
+EVENTS.keydownTab = el => {
+  const evt = new KeyboardEvent("keydown", {
+    bubbles: true,
+    key: "Tab"
+  });
+  el.dispatchEvent(evt);
+};
+
 describe("combo box component", () => {
->>>>>>> 9c33cf29
   const { body } = document;
 
   let root;
@@ -300,22 +296,13 @@
     );
   });
 
-<<<<<<< HEAD
-  it('should clear input values when an incomplete item is remaining on tab/blur', () => {
-    select.value = 'value-ActionScript';
-    input.value = 'a';
-
-    EVENTS.keyupA(input);
-    assert.ok(!list.hidden, 'should display the option list');
-    EVENTS.keydownTab(input);
-=======
-  it("should clear input values when an incomplete item is remaining on blur", () => {
+  it("should clear input values when an incomplete item is remaining on tab/blur", () => {
     select.value = "value-ActionScript";
     input.value = "a";
 
     EVENTS.keyupA(input);
     assert.ok(!list.hidden, "should display the option list");
->>>>>>> 9c33cf29
+    EVENTS.keydownTab(input);
     EVENTS.focusout(input);
 
     assert.ok(list.hidden, "should hide the option list");
@@ -370,22 +357,13 @@
     assert.equal(input.value, "a", "should not change the value in the input");
   });
 
-<<<<<<< HEAD
-  it('should set the input value when a complete selection is left on tab/blur from the input element', () => {
-    select.value = 'value-ActionScript';
-    input.value = 'go';
-
-    EVENTS.keyupO(input);
-    assert.ok(!list.hidden, 'should display the option list');
-    EVENTS.keydownTab(input);
-=======
-  it("should set the input value when a complete selection is submitted by clicking away", () => {
+  it("should set the input value when a complete selection is left on tab/blur from the input element", () => {
     select.value = "value-ActionScript";
     input.value = "go";
 
     EVENTS.keyupO(input);
     assert.ok(!list.hidden, "should display the option list");
->>>>>>> 9c33cf29
+    EVENTS.keydownTab(input);
     EVENTS.focusout(input);
 
     assert.ok(list.hidden, "should hide the option list");
