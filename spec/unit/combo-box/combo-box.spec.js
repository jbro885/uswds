--- conflicted
+++ resolved
@@ -8,23 +8,7 @@
   path.join(__dirname, "/combo-box.template.html")
 );
 
-<<<<<<< HEAD
 describe("combo box component", () => {
-=======
-/**
- * send a keydown Tab event
- * @param {HTMLElement} el the element to sent the event to
- */
-EVENTS.keydownTab = (el) => {
-  const evt = new KeyboardEvent('keydown', {
-    bubbles: true,
-    key: 'Tab',
-  });
-  el.dispatchEvent(evt);
-};
-
-describe('combo box component', () => {
->>>>>>> 48bd7bed
   const { body } = document;
 
   let root;
@@ -194,21 +178,13 @@
     );
   });
 
-<<<<<<< HEAD
-  it("should reset input values when an incomplete item is remaining on blur", () => {
+  it("should clear input values when an incomplete item is remaining on tab/blur", () => {
+    select.value = "value-ActionScript";
     input.value = "a";
-    EVENTS.input(input);
-    assert.ok(!list.hidden, "should display the option list");
-
-=======
-  it('should clear input values when an incomplete item is remaining on tab/blur', () => {
-    select.value = 'value-ActionScript';
-    input.value = 'a';
 
     EVENTS.keyupA(input);
-    assert.ok(!list.hidden, 'should display the option list');
+    assert.ok(!list.hidden, "should display the option list");
     EVENTS.keydownTab(input);
->>>>>>> 48bd7bed
     EVENTS.focusout(input);
 
     assert.ok(list.hidden, "should hide the option list");
@@ -260,22 +236,13 @@
     assert.equal(input.value, "a", "should not change the value in the input");
   });
 
-<<<<<<< HEAD
-  it("should set the input value when a complete selection is submitted by clicking away", () => {
+  it("should set the input value when a complete selection is left on tab/blur from the input element", () => {
     select.value = "value-ActionScript";
     input.value = "go";
 
-    EVENTS.input(input);
-    assert.ok(!list.hidden, "should display the option list");
-=======
-  it('should set the input value when a complete selection is left on tab/blur from the input element', () => {
-    select.value = 'value-ActionScript';
-    input.value = 'go';
-
     EVENTS.keyupO(input);
-    assert.ok(!list.hidden, 'should display the option list');
+    assert.ok(!list.hidden, "should display the option list");
     EVENTS.keydownTab(input);
->>>>>>> 48bd7bed
     EVENTS.focusout(input);
 
     assert.ok(list.hidden, "should hide the option list");
