const fs = require("fs");
const path = require("path");
const assert = require("assert");
const ComboBox = require("../../../src/js/components/combo-box");
const EVENTS = require("./events");

const TEMPLATE = fs.readFileSync(
  path.join(__dirname, "/combo-box.template.html")
);

describe("combo box component", () => {
  const { body } = document;

  let root;
  let input;
  let select;
  let list;

  beforeEach(() => {
    body.innerHTML = TEMPLATE;
    ComboBox.on();
    root = body.querySelector(".usa-combo-box");
    input = root.querySelector(".usa-combo-box__input");
    select = root.querySelector(".usa-combo-box__select");
    list = root.querySelector(".usa-combo-box__list");
  });

  afterEach(() => {
    body.textContent = "";
    ComboBox.off(body);
  });

<<<<<<< HEAD
  it("enhances a select element into a combo box component", () => {
    assert.ok(input, "adds an input element");
    assert.ok(
      select.classList.contains("usa-sr-only"),
      "hides the select element from view"
    );
    assert.ok(list, "adds an list element");
    assert.ok(list.hidden, "the list is hidden");
    assert.equal(
      select.getAttribute("id"),
      "",
      "transfers id attribute to combo box"
    );
    assert.equal(
      input.getAttribute("id"),
      "combo-box",
      "transfers id attribute to combo box"
    );
    assert.equal(
      select.getAttribute("required"),
      null,
      "transfers required attribute to combo box"
    );
    assert.equal(
      input.getAttribute("required"),
      "",
      "transfers required attribute to combo box"
    );
    assert.equal(
      select.getAttribute("name"),
      "combo-box",
      "should not transfer name attribute to combo box"
    );
    assert.equal(
      input.getAttribute("name"),
      null,
      "should not transfer name attribute to combo box"
    );
    assert.equal(
      list.getAttribute("role"),
      "listbox",
      "the list should have a role of `listbox`"
    );
    assert.ok(
      select.getAttribute("aria-hidden"),
      "the select should be hidden from screen readers"
    );
    assert.equal(
      select.getAttribute("tabindex"),
      "-1",
      "the select should be hidden from keyboard navigation"
    );
    assert.equal(
      select.value,
      "value-JavaScript",
      "select the selected select item"
    );
    assert.equal(input.value, "JavaScript", "select the selected select item");
=======
  it('enhances a select element into a combo box component', () => {
    assert.ok(input, 'adds an input element');
    assert.ok(select.classList.contains('usa-sr-only'), 'hides the select element from view');
    assert.ok(list, 'adds an list element');
    assert.ok(list.hidden, 'the list is hidden');
    assert.equal(select.getAttribute('id'), '', 'transfers id attribute to combo box');
    assert.equal(input.getAttribute('id'), 'combo-box', 'transfers id attribute to combo box');
    assert.equal(select.getAttribute('required'), null, 'transfers required attribute to combo box');
    assert.equal(input.getAttribute('required'), '', 'transfers required attribute to combo box');
    assert.equal(select.getAttribute('name'), 'combo-box', 'should not transfer name attribute to combo box');
    assert.equal(input.getAttribute('name'), null, 'should not transfer name attribute to combo box');
    assert.equal(list.getAttribute('role'), 'listbox', 'the list should have a role of `listbox`');
    assert.ok(select.getAttribute('aria-hidden'), 'the select should be hidden from screen readers');
    assert.equal(select.getAttribute('tabindex'), '-1', 'the select should be hidden from keyboard navigation');
    assert.ok(select.classList.contains("usa-combo-box__select"), "add the class for the select element");
    assert.equal(select.value, 'value-JavaScript', 'select the selected select item');
    assert.equal(input.value, 'JavaScript', 'select the selected select item');
>>>>>>> 9cea8f80
  });

  it("should show the list by clicking the input", () => {
    input.value = "";

    EVENTS.click(input);

    assert.ok(!list.hidden, "should display the option list");
    assert.equal(
      list.children.length,
      select.options.length - 1,
      "should have all of the initial select items in the list except placeholder empty items"
    );
  });

  it("should show the list by clicking when clicking the input twice", () => {
    input.value = "";

    EVENTS.click(input);
    EVENTS.click(input);

    assert.ok(!list.hidden, "should keep the option list displayed");
    assert.equal(
      list.children.length,
      select.options.length - 1,
      "should have all of the initial select items in the list except placeholder empty items"
    );
  });

  it("should set up the list items for accessibility", () => {
    EVENTS.click(input);

    for (let i = 0, len = list.children.length; i < len; i += 1) {
      assert.equal(
        list.children[i].getAttribute("aria-selected"),
        "false",
        `item ${i} should not be shown as selected`
      );
      assert.equal(
        list.children[i].getAttribute("tabindex"),
        "-1",
        `item ${i} should be hidden from keyboard navigation`
      );
      assert.equal(
        list.children[i].getAttribute("role"),
        "option",
        `item ${i} should have a role of 'option'`
      );
    }
  });

  it("should close the list by clicking away", () => {
    EVENTS.click(input);
    EVENTS.focusout(input);

    assert.ok(list.hidden, "should hide the option list");
  });

  it("should select an item from the option list when clicking a list option", () => {
    input.value = "";

    EVENTS.click(input);
    EVENTS.click(list.children[0]);

    assert.equal(
      select.value,
      "value-ActionScript",
      "should set that item to the select option"
    );
    assert.equal(
      input.value,
      "ActionScript",
      "should set that item to the input value"
    );
    assert.ok(list.hidden, "should hide the option list");
  });

  it("should display and filter the option list after a character is typed", () => {
    input.value = "a";

    EVENTS.input(input);

    assert.ok(!list.hidden, "should display the option list");
    assert.equal(
      list.children.length,
      10,
      "should filter the item by the string being present in the option"
    );
  });

  it("should clear input values when an incomplete item is remaining on tab/blur", () => {
    select.value = "value-ActionScript";
    input.value = "a";

    EVENTS.keyupA(input);
    assert.ok(!list.hidden, "should display the option list");
    EVENTS.keydownTab(input);
    EVENTS.focusout(input);

    assert.ok(list.hidden, "should hide the option list");
    assert.equal(select.value, "", "should clear the value on the select");
    assert.equal(input.value, "", "should clear the value on the input");
  });

  it("should clear input values when an incomplete item is submitted through enter", () => {
    select.value = "value-ActionScript";
    input.value = "a";

    EVENTS.input(input);
    assert.ok(!list.hidden, "should display the option list");
    const { preventDefaultSpy } = EVENTS.keydownEnter(input);

    assert.ok(list.hidden, "should hide the option list");
    assert.equal(select.value, "", "should clear the value on the select");
    assert.equal(input.value, "", "should clear the value on the input");
    assert.ok(
      preventDefaultSpy.called,
      "should not have allowed enter to perform default action"
    );
  });

  it("should not allow enter to perform default action when the list is hidden", () => {
    assert.ok(list.hidden, "the list is hidden");
    const { preventDefaultSpy } = EVENTS.keydownEnter(input);

    assert.ok(
      preventDefaultSpy.called,
      "should not allow event to perform default action"
    );
  });

  it("should close the list but not the clear the input value when escape is performed while the list is open", () => {
    select.value = "value-ActionScript";
    input.value = "a";

    EVENTS.input(input);
    assert.ok(!list.hidden, "should display the option list");
    EVENTS.keydownEscape(input);

    assert.ok(list.hidden, "should hide the option list");
    assert.equal(
      select.value,
      "value-ActionScript",
      "should not change the value of the select"
    );
    assert.equal(input.value, "a", "should not change the value in the input");
  });

  it("should set the input value when a complete selection is left on tab/blur from the input element", () => {
    select.value = "value-ActionScript";
    input.value = "go";

    EVENTS.keyupO(input);
    assert.ok(!list.hidden, "should display the option list");
    EVENTS.keydownTab(input);
    EVENTS.focusout(input);

    assert.ok(list.hidden, "should hide the option list");
    assert.equal(
      select.value,
      "value-Go",
      "should set that item to the select option"
    );
    assert.equal(input.value, "Go", "should set that item to the input value");
  });

  it("should set the input value when a complete selection is submitted by pressing enter", () => {
    select.value = "value-ActionScript";
    input.value = "go";

    EVENTS.input(input);
    assert.ok(!list.hidden, "should display the option list");
    EVENTS.keydownEnter(input);

    assert.ok(list.hidden, "should hide the option list");
    assert.equal(
      select.value,
      "value-Go",
      "should set that item to the select option"
    );
    assert.equal(input.value, "Go", "should set that item to the input value");
  });

  it("should show the no results item when a nonexistent option is typed", () => {
    input.value = "Bibbidi-Bobbidi-Boo";

    EVENTS.input(input);

    assert.ok(!list.hidden, "should display the option list");
    assert.equal(list.children.length, 1, "should show no results list item");
    assert.equal(
      list.children[0].textContent,
      "No results found",
      "should show the no results list item"
    );
  });

  it("should show the list when pressing down from an empty input", () => {
    assert.ok(list.hidden, "the option list is hidden");

    EVENTS.keydownArrowDown(input);
    assert.ok(!list.hidden, "should display the option list");
  });

  it("should focus the first item in the list when pressing down from the input", () => {
    input.value = "la";

    EVENTS.input(input);
    assert.ok(!list.hidden, "should display the option list");
    assert.equal(
      list.children.length,
      2,
      "should filter the item by the string being present in the option"
    );
    EVENTS.keydownArrowDown(input);
    const focusedOption = document.activeElement;

    assert.ok(
      focusedOption.classList.contains("usa-combo-box__list-option--focused"),
      "should style the focused item in the list"
    );
    assert.equal(
      focusedOption.textContent,
      "Erlang",
      "should focus the first item in the list"
    );
  });

  it("should select the focused list item in the list when pressing enter on a focused item", () => {
    select.value = "value-JavaScript";
    input.value = "la";

    EVENTS.input(input);
    EVENTS.keydownArrowDown(input);
    const focusedOption = document.activeElement;
    assert.equal(
      focusedOption.textContent,
      "Erlang",
      "should focus the first item in the list"
    );
    EVENTS.keydownEnter(focusedOption);

    assert.equal(
      select.value,
      "value-Erlang",
      "select the first item in the list"
    );
    assert.equal(input.value, "Erlang", "should set the value in the input");
  });

  it("should select the focused list item in the list when pressing tab on a focused item", () => {
    select.value = "value-JavaScript";
    input.value = "la";

    EVENTS.input(input);
    EVENTS.keydownArrowDown(input);
    const focusedOption = document.activeElement;
    assert.equal(
      focusedOption.textContent,
      "Erlang",
      "should focus the first item in the list"
    );
    EVENTS.keydownTab(focusedOption);

    assert.equal(
      select.value,
      "value-Erlang",
      "select the first item in the list"
    );
    assert.equal(input.value, "Erlang", "should set the value in the input");
  });

  it("should not select the focused list item in the list when pressing bluring component on a focused item", () => {
    input.value = "la";

    EVENTS.input(input);
    EVENTS.keydownArrowDown(input);
    const focusedOption = document.activeElement;
    assert.equal(
      focusedOption.textContent,
      "Erlang",
      "should focus the first item in the list"
    );
    EVENTS.keydownTab(focusedOption);

    assert.equal(select.value, "", "select the first item in the list");
    assert.equal(input.value, "", "should set the value in the input");
  });

  it("should focus the last item in the list when pressing down many times from the input", () => {
    input.value = "la";

    EVENTS.input(input);
    assert.ok(!list.hidden, "should display the option list");
    assert.equal(
      list.children.length,
      2,
      "should filter the item by the string being present in the option"
    );
    EVENTS.keydownArrowDown(input);
    EVENTS.keydownArrowDown(input);
    EVENTS.keydownArrowDown(input);
    const focusedOption = document.activeElement;

    assert.ok(
      focusedOption.classList.contains("usa-combo-box__list-option--focused"),
      "should style the focused item in the list"
    );
    assert.equal(
      focusedOption.textContent,
      "Scala",
      "should focus the last item in the list"
    );
  });

  it("should not select the focused item in the list when pressing escape from the focused item", () => {
    select.value = "value-JavaScript";
    input.value = "la";

    EVENTS.input(input);
    assert.ok(
      !list.hidden && list.children.length,
      "should display the option list with options"
    );
    EVENTS.keydownArrowDown(input);
    const focusedOption = document.activeElement;
    assert.equal(
      focusedOption.textContent,
      "Erlang",
      "should focus the first item in the list"
    );
    EVENTS.keydownEscape(focusedOption);

    assert.ok(list.hidden, "should hide the option list");
    assert.equal(
      select.value,
      "value-JavaScript",
      "should not change the value of the select"
    );
    assert.equal(input.value, "la", "should not change the value in the input");
  });

  it("should focus the input and hide the list when pressing up from the first item in the list", () => {
    input.value = "la";

    EVENTS.input(input);
    assert.ok(!list.hidden, "should display the option list");
    assert.equal(
      list.children.length,
      2,
      "should filter the item by the string being present in the option"
    );
    EVENTS.keydownArrowDown(input);
    const focusedOption = document.activeElement;
    assert.equal(
      focusedOption.textContent,
      "Erlang",
      "should focus the first item in the list"
    );
    EVENTS.keydownArrowUp(focusedOption);

    assert.ok(list.hidden, "should hide the option list");
    assert.equal(document.activeElement, input, "should focus the input");
  });

  it("should display the full list and focus the selected item when the input is pristine (after fresh selection)", () => {
    input.value = "go";
    EVENTS.click(input);
    EVENTS.keydownEnter(input);
    assert.equal(
      select.value,
      "value-Go",
      "should set that item to the select option"
    );
    assert.equal(input.value, "Go", "should set that item to the input value");
    assert.ok(
      root.classList.contains("usa-combo-box--pristine"),
      "pristine class added after selection"
    );

    EVENTS.click(input);

    assert.ok(!list.hidden, "should show the option list");
    assert.equal(
      list.children.length,
      select.options.length - 1,
      "should have all of the initial select items in the list except placeholder empty items"
    );
    const highlightedOption = list.querySelector(
      ".usa-combo-box__list-option--focused"
    );
    assert.ok(
      highlightedOption.classList.contains(
        "usa-combo-box__list-option--focused"
      ),
      "should style the focused item in the list"
    );
    assert.equal(
      highlightedOption.textContent,
      "Go",
      "should focus the previously selected item"
    );
  });

  it("should display the filtered list when the input is dirty (characters inputted)", () => {
    input.value = "go";
    EVENTS.click(input);
    EVENTS.keydownEnter(input);
    assert.equal(
      select.value,
      "value-Go",
      "should set that item to the select option"
    );
    assert.equal(input.value, "Go", "should set that item to the input value");
    EVENTS.click(input);
    assert.equal(
      list.children.length,
      select.options.length - 1,
      "should have all of the initial select items in the list except placeholder empty items"
    );

    input.value = "COBOL";
    EVENTS.input(input);

    assert.equal(
      list.children.length,
      1,
      "should only show the filtered items"
    );
  });

  it("should show a clear button when the input has a selected value present", () => {
    input.value = "go";
    EVENTS.click(input);
    EVENTS.keydownEnter(input);

    assert.ok(
      root.classList.contains("usa-combo-box--pristine"),
      "pristine class added after selection"
    );
    assert.ok(
      root.querySelector(".usa-combo-box__clear-input"),
      "clear input button is present"
    );
  });

  it("should clear the input when the clear button is clicked", () => {
    input.value = "go";
    EVENTS.click(input);
    EVENTS.keydownEnter(input);
    assert.equal(
      select.value,
      "value-Go",
      "should set that item to the select option"
    );
    assert.equal(input.value, "Go", "should set that item to the input value");
    EVENTS.click(input);
    assert.equal(
      list.children.length,
      select.options.length - 1,
      "should have all of the initial select items in the list except placeholder empty items"
    );

    EVENTS.click(root.querySelector(".usa-combo-box__clear-input"));

    assert.equal(select.value, "", "should clear the value on the select");
    assert.equal(input.value, "", "should clear the value on the input");
    assert.equal(
      list.children.length,
      select.options.length - 1,
      "should have all of the initial select items in the list except placeholder empty items"
    );
    assert.equal(document.activeElement, input, "should focus the input");
  });

  it("should update the filter and begin filtering once a pristine input value is changed", () => {
    input.value = "go";
    EVENTS.click(input);
    EVENTS.keydownEnter(input);
    assert.equal(input.value, "Go", "should set that item to the input value");
    EVENTS.click(input);
    assert.equal(
      list.children.length,
      select.options.length - 1,
      "should have all of the initial select items in the list except placeholder empty items"
    );

    input.value = "COBOL";
    EVENTS.input(input);

    assert.equal(
      list.children.length,
      1,
      "should only show the filtered items"
    );
  });
});<|MERGE_RESOLUTION|>--- conflicted
+++ resolved
@@ -30,7 +30,6 @@
     ComboBox.off(body);
   });
 
-<<<<<<< HEAD
   it("enhances a select element into a combo box component", () => {
     assert.ok(input, "adds an input element");
     assert.ok(
@@ -89,25 +88,11 @@
       "select the selected select item"
     );
     assert.equal(input.value, "JavaScript", "select the selected select item");
-=======
-  it('enhances a select element into a combo box component', () => {
-    assert.ok(input, 'adds an input element');
-    assert.ok(select.classList.contains('usa-sr-only'), 'hides the select element from view');
-    assert.ok(list, 'adds an list element');
-    assert.ok(list.hidden, 'the list is hidden');
-    assert.equal(select.getAttribute('id'), '', 'transfers id attribute to combo box');
-    assert.equal(input.getAttribute('id'), 'combo-box', 'transfers id attribute to combo box');
-    assert.equal(select.getAttribute('required'), null, 'transfers required attribute to combo box');
-    assert.equal(input.getAttribute('required'), '', 'transfers required attribute to combo box');
-    assert.equal(select.getAttribute('name'), 'combo-box', 'should not transfer name attribute to combo box');
-    assert.equal(input.getAttribute('name'), null, 'should not transfer name attribute to combo box');
-    assert.equal(list.getAttribute('role'), 'listbox', 'the list should have a role of `listbox`');
-    assert.ok(select.getAttribute('aria-hidden'), 'the select should be hidden from screen readers');
-    assert.equal(select.getAttribute('tabindex'), '-1', 'the select should be hidden from keyboard navigation');
-    assert.ok(select.classList.contains("usa-combo-box__select"), "add the class for the select element");
-    assert.equal(select.value, 'value-JavaScript', 'select the selected select item');
-    assert.equal(input.value, 'JavaScript', 'select the selected select item');
->>>>>>> 9cea8f80
+
+    assert.ok(
+      select.classList.contains("usa-combo-box__select"),
+      "add the class for the select element"
+    );
   });
 
   it("should show the list by clicking the input", () => {
