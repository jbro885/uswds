const os = require('os');
const urlParse = require('url').parse;
const chromeLauncher = require('chrome-launcher');
const CDP = require('chrome-remote-interface');
const fractal = require('../fractal');

const { REMOTE_CHROME_URL } = process.env;
const HOSTNAME = REMOTE_CHROME_URL ? os.hostname().toLowerCase()
                                   : 'localhost';

<<<<<<< HEAD
=======
const chromePath = process.env.CHROME_PATH ||
  '/Applications/Google Chrome.app/Contents/MacOS/Google Chrome';

>>>>>>> 3f3fcca9
function launchChromeLocally(headless = true) {
  return chromeLauncher.launch({
    chromeFlags: [
      '--disable-gpu',
      headless ? '--headless' : '',
    ],
    chromePath,
  });
}

function getRemoteChrome () {
  const info = urlParse(REMOTE_CHROME_URL);
  if (info.protocol !== 'http:')
    throw new Error(`Unsupported protocol: ${info.protocol}`);
  return Promise.resolve({
    host: info.hostname,
    port: info.port,
    kill () { return Promise.resolve(); },
  });
}

function loadPage ({ cdp, url }) {
  const { Page, Network } = cdp;

  return Promise.all([
    Page.enable(),
    Network.enable(),
  ]).then(() => new Promise((resolve, reject) => {
    Network.responseReceived(({ response }) => {
      if (response.status < 400) return;
      reject(new Error(
        `${response.url} returned HTTP ${response.status}!`
      ));
    });
    Network.loadingFailed(details => {
      reject(new Error('A network request failed to load: ' +
                       JSON.stringify(details, null, 2)));
    });
    Page.loadEventFired(() => {
      resolve();
    });
    Page.navigate({ url });
  }));
}

function getHandles () {
  return Array.from(fractal.components.flatten().map(c => c.handle));
}

const getChrome = REMOTE_CHROME_URL ? getRemoteChrome : launchChromeLocally;
const server = fractal.web.server({ sync: false });
const autobind = self => name => { self[ name ] = self[ name ].bind(self); }; // eslint-disable-line

class ChromeFractalTester {
  constructor () {
    this.chrome = null;
    this.chromeHost = null;
    this.serverUrl = null;
    this.handles = getHandles();
    [ 'setup',
      'createChromeDevtoolsProtocol',
      'loadFractalPreview',
      'teardown' ].forEach(autobind(this));
  }

  setup () {
    // Note that we're not killing the server; this is because
    // the remote chrome instance (if we're using one) may be
    // keeping some network connections to the server alive, which
    // makes it harder to kill, so it's easier to just let mocha
    // terminate the process when it's done running tests.
    return server.start()
      .then(getChrome)
      .then(newChrome => {
        this.chrome = newChrome;
        this.chromeHost = this.chrome.host || 'localhost';
        this.serverUrl = `http://${HOSTNAME}:${server.port}`;
      });
  }

  createChromeDevtoolsProtocol () {
    return CDP({
      host: this.chromeHost,
      port: this.chrome.port,
    });
  }

  loadFractalPreview (cdp, handle) {
    const url = `${this.serverUrl}/components/preview/${handle}`;
    return loadPage({ url, cdp });
  }

  teardown () {
    return this.chrome.kill();
  }
}

ChromeFractalTester.getHandles = () => {
  return fractal.components.load().then(getHandles);
};

module.exports = ChromeFractalTester;<|MERGE_RESOLUTION|>--- conflicted
+++ resolved
@@ -8,12 +8,9 @@
 const HOSTNAME = REMOTE_CHROME_URL ? os.hostname().toLowerCase()
                                    : 'localhost';
 
-<<<<<<< HEAD
-=======
 const chromePath = process.env.CHROME_PATH ||
   '/Applications/Google Chrome.app/Contents/MacOS/Google Chrome';
 
->>>>>>> 3f3fcca9
 function launchChromeLocally(headless = true) {
   return chromeLauncher.launch({
     chromeFlags: [
