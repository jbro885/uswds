--- conflicted
+++ resolved
@@ -281,8 +281,6 @@
       <legend class="usa-drop_text">Reset Password</legend>
       <span class="usa-serif">Please enter your new password</span>
 
-<<<<<<< HEAD
-=======
       <div class="usa-alert">
         <div class="usa-alert-body">
           <h3 class="usa-alert-heading">Passwords must:</h3>
@@ -295,7 +293,6 @@
         </ul>
       </div>
 
->>>>>>> 9944d060
       <label for="password">New Password</label>
       <input id="password" name="password" type="password">
       <p class="usa-form-note">
