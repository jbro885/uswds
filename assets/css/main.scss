---
# Front matter comment to ensure Jekyll properly reads the file.
---

// Place list of your partial imports below, located in assets/_scss.

<<<<<<< HEAD
@import 'base';
=======
// Vendor -------------- //

@import 'bourbon/bourbon';
@import 'neat/neat';


// Core -------------- //


// Fundamentals -------------- //


// Patterns -------------- //
>>>>>>> fe38b690
<|MERGE_RESOLUTION|>--- conflicted
+++ resolved
@@ -4,20 +4,4 @@
 
 // Place list of your partial imports below, located in assets/_scss.
 
-<<<<<<< HEAD
-@import 'base';
-=======
-// Vendor -------------- //
-
-@import 'bourbon/bourbon';
-@import 'neat/neat';
-
-
-// Core -------------- //
-
-
-// Fundamentals -------------- //
-
-
-// Patterns -------------- //
->>>>>>> fe38b690
+@import 'base';