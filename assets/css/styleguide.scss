---
---

// Imports -------------- //

@import 'lib/bourbon/bourbon';
@import 'lib/neat/neat';
@import 'core/grid-settings';
@import 'core/defaults';
@import 'core/utilities';


// Variables -------------- //

$width-nav-sidebar: 250px;

// Generic -------------- //

.tablet-only {
  display: none;
  @media (max-width: $tablet-up + $width-nav-sidebar) {
    display: block;
  }
}


// Navigation ------------- //

a#skipnav {
  padding: 10px 15px;
  position: absolute;
  top: -40px;
  left: 0px;
  color: $color-grey-900;
  background: transparent;
  @include transition(top 1s ease-out, background 1s linear);
  z-index: 100;
  &:focus {
    position: absolute;
    left: 0px;
    top: 0px;
    background: white;
    outline: 0;
    @include transition(top .1s ease-in, background .5s linear);
  }
}

header[role="banner"] {
  background-color: $color-grey-900;
  height: 45px;
  line-height: 45px;
  a { color: white; }
  h1 {
    font-weight: normal;
    float: left;
    line-height: 45px;
    margin: 0;
    padding-left: 20px;
    font-size: $base-font-size * 1.25;
  }
  ul {
    float: right;
    padding-right: 20px;
    display: none;
    li { 
      display: inline; 
      margin-left: 15px;
      font-family: $font-sans;
    }
    @include media($mobile-up) {
      display: block;
    }
  }
}

<<<<<<< HEAD
#menu-btn {
  display: inline;
  padding-left: 20px;
  @include media($tablet-up + $width-nav-sidebar) {
    display: none;
  }
}

#menu-content {
  @media (max-width: $tablet-up + $width-nav-sidebar) {
    $sliding-panel-width: 220px;

    @include position(fixed, 0 auto 0 0);
    @include size($sliding-panel-width 100%);
    @include transform(translateX(- $sliding-panel-width));
    background: #fff;
    -webkit-overflow-scrolling: touch;
    overflow-y: auto;
    z-index: 999999;
    display: block;
    &.is-visible {
      @include transition(all 0.25s linear);
      @include transform(translateX(0));
    }
  }
}

.overlay {
  @include position(fixed, 0 0 0 0);
  @include transition;
  background: #000;
  opacity: 0;
  visibility: hidden;
  z-index: 9999;

  &.is-visible {
    visibility: visible;
  }
}

// Based on code by Diego Eis

=======
>>>>>>> 62a09164
// Sidebar Nav --------- //

.sidenav {
  position: absolute;
  top: 45px;
  bottom: 0;
  left: 0;
  width: $width-nav-sidebar;
  background-color: $color-grey-50;
  border-right: 1px solid $color-grey-200;
  padding: 5rem 2em 2em;
  overflow: auto;
  display: none;
  .lt-ie9 & {
    width: 25%;
  }

  @include media($tablet-up + $width-nav-sidebar) {
    display: block;
  }

  nav {
    h2, 
    h3 {
      font-size: $h4-font-size;
      font-weight: bold;
      margin: 0;
    }
    h3 {
      margin: 0;
    }  
    ul {
      color: $color-main;
      ul {
        padding: 0;
        li {
          padding-left: 1em;          
        }
      }
<<<<<<< HEAD
      
=======
>>>>>>> 62a09164
      li {
        font-family: $font-sans;
        padding: .25em 0;
      }
    }
<<<<<<< HEAD
    .patterns-list h3 {
      &:first-child {
        padding-top: 0.75em;
      }
    }    
    .patterns-list-item {
      padding-left: 1em;
      h3 {
        padding-bottom: .25em;
      }
      li {
        padding-left: 0;
      }
    }
=======
>>>>>>> 62a09164
    a {
      text-decoration: none;
      &:hover {
        text-decoration: underline;
      }
    }
  }
}


// Main Content --------- //

.main-content {
  position: absolute;
  top: 45px;
  bottom: 0;
  right: 0;
  overflow: auto;
  width: 100%;
  padding: 1em 2em;
  .lt-ie9 & {
    width: 75%;
  }

  @include media($tablet-up + $width-nav-sidebar) {
    width: calc(100% - #{$width-nav-sidebar});
    .lt-ie9 & {
      width: 75%;
    }
  }
}

// Style Guide Content -------- //

.styleguide-content {
  position: relative;
  padding: 0 2em 1em 2em;
  > h2, > h3, > p, > ul, > ol {
    max-width: 500px;
  }
  > h1 {
    border-bottom: 1px solid #000;
    padding-bottom: .5em;
    margin-top: 3.4rem;
    &:not(:first-child) {
      margin-top: 2em;
    }
  }
  > h2, > h3 {
    margin-top: 2em;
  }
}

// Pattern Preview Boxes -------- //

.preview {
  @include clearfix();
  background-color: #fff;
  margin: {
    top: 2em;
    bottom: 2em;
  }
  padding: 1em $site-margins;
  border: 1px solid $color-grey-200;
  .is-peripheral {
    opacity: .2;
  }
}

// Code Sample Boxes --------- //

.code-sample {
  @include clearfix();
  border: 1px solid $color-grey-200;
  background-color: $color-grey-50;

  &.is-open {
    .button-toggle:before {
      content: 'Hide code';
    }
    pre {
      display: block;
    }
  }
  .button-toggle {
    font-size: $small-font-size;
    display: block;
    padding: .5em $site-margins;
    text-decoration: underline;
    &:before {
      content: 'Show code';
    }
  }
  pre {
    display: none;
    background-color: transparent;
    overflow-y: hidden;
    code {
      background-color: transparent;
    }     
  }
}

.preview + .code-sample {
  margin-top: -2em;
  border-top: 0px;
}<|MERGE_RESOLUTION|>--- conflicted
+++ resolved
@@ -73,7 +73,6 @@
   }
 }
 
-<<<<<<< HEAD
 #menu-btn {
   display: inline;
   padding-left: 20px;
@@ -116,8 +115,6 @@
 
 // Based on code by Diego Eis
 
-=======
->>>>>>> 62a09164
 // Sidebar Nav --------- //
 
 .sidenav {
@@ -157,32 +154,11 @@
           padding-left: 1em;          
         }
       }
-<<<<<<< HEAD
-      
-=======
->>>>>>> 62a09164
       li {
         font-family: $font-sans;
         padding: .25em 0;
       }
     }
-<<<<<<< HEAD
-    .patterns-list h3 {
-      &:first-child {
-        padding-top: 0.75em;
-      }
-    }    
-    .patterns-list-item {
-      padding-left: 1em;
-      h3 {
-        padding-bottom: .25em;
-      }
-      li {
-        padding-left: 0;
-      }
-    }
-=======
->>>>>>> 62a09164
     a {
       text-decoration: none;
       &:hover {
