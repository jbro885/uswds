# U.S. Web Design System

[![CircleCI Build Status](https://circleci.com/gh/uswds/uswds/tree/develop.svg?style=shield)](https://circleci.com/gh/uswds/uswds/tree/develop) [![Test Coverage](https://api.codeclimate.com/v1/badges/c10cd4505d61d161cd3a/test_coverage)](https://codeclimate.com/github/uswds/uswds/test_coverage)

The [U.S. Web Design System](https://designsystem.digital.gov) includes a library of open source UI components and a visual style guide for U.S. federal government websites.

<<<<<<< HEAD
This repository is for the Design System itself. 18F maintains [another repository for the documentation and website](https://github.com/uswds/uswds-docs). To see the Design System and documentation on the web, visit [https://designsystem.digital.gov](https://designsystem.digital.gov).
=======
This repository is for the Standards themselves. 18F maintains [another repository for the documentation and website](https://github.com/uswds/uswds-docs). To see the Standards and documentation on the web, visit [https://standards.usa.gov](https://standards.usa.gov).
>>>>>>> 81a115e3


## Contents

* [Background](#background)
* [Recent updates](#recent-updates)
* [Getting started](#getting-started)
* [Using the Design System](#using-the-design-system)
  * [Download](#download)
  * [Install using `npm`](#install-using-npm)
    * [Importing assets](#importing-assets)
    * [Sass](#sass)
    * [JavaScript](#javascript)
  * [Use another framework or package manager](#use-another-framework-or-package-manager)
* [Fractal](#fractal)
  * [Template compatibility](#template-compatibility)
* [Need installation help?](#need-installation-help)
* [Contributing to the code base](#contributing-to-the-code-base)
* [Reuse of open-source style guides](#reuse-of-open-source-style-guides)
* [Licenses and attribution](#licenses-and-attribution)

## Background

The components and style guide of the U.S. Web Design System follows industry-standard web accessibility guidelines and use the best practices of existing style libraries and modern web design. The [U.S. Digital Service](https://www.whitehouse.gov/digital/united-states-digital-service) and [18F](https://18f.gsa.gov/) created and maintain the U.S. Web Design System for designers and developers. They are designed for use by government product teams who want to create beautiful, easy-to-use online experiences for the public. To learn more about the project, check out this [blog post](https://18f.gsa.gov/2015/09/28/web-design-standards/) and to view websites and applications check out our list [here](WHO_IS_USING_USWDS.md).


## Recent updates

<<<<<<< HEAD
Information about the most recent release of the Design System can always be found in the [release history](https://github.com/uswds/uswds/releases). We include details about significant updates and any backwards incompatible changes along with a list of all changes.
=======
Information about the most recent release of the Standards can always be found in the [release history](https://github.com/uswds/uswds/releases). We include details about significant updates and any backwards incompatible changes along with a list of all changes.
>>>>>>> 81a115e3


## Getting started

We’re glad you’d like to use the Design System — here’s how you can get started:

<<<<<<< HEAD
* Designers: [Check out our Getting Started for Designers information](https://designsystem.digital.gov/getting-started/designers/).
  * [Design files of all the assets included in the Design System are available for download](https://github.com/uswds/uswds-assets/archive/master.zip).
=======
* Designers: [Check out our Getting Started for Designers information](https://standards.usa.gov/getting-started/designers/).
  * [Design files of all the assets included in the Standards are available for download](https://github.com/uswds/uswds-assets/archive/master.zip).
>>>>>>> 81a115e3
* Developers: [Follow the instructions in this README to get started.](#using-the-standards)
  * [CSS, JavaScript, image, and font files of all the assets on this site are available for download](https://github.com/uswds/uswds/releases/download/v1.0.0/uswds-1.0.0.zip).


## Using the Design System

There are a few different ways to use the Design System within your project. Which one you choose depends on the needs of your project and how you are most comfortable working. Here are a few notes on what to consider when deciding which installation method to use:

*Download the Design System if:*
- You are not familiar with `npm` and package management.

*Use the Design System `npm` package if:*
- You are familiar with using `npm` and package management.
- You would like to leverage Standards [Sass](#sass) files.

### Download

1. Download the [Standards zip file](https://github.com/uswds/uswds/releases/latest) from the latest release and open that file.

  After extracting the zip file you should see the following file and folder structure:

  ```
  uswds-1.0.0/
  ├── css/
  │   ├── uswds.min.css.map
  │   ├── uswds.min.css
  │   └── uswds.css
  ├── fonts/
  ├── html/
  └── js/
      ├── uswds.min.js.map
      ├── uswds.min.js
      └── uswds.js

  ```

2. Copy these files and folders into a relevant place in your project's code base. Here is an example structure for how this might look:

  ```
  example-project/
  ├── assets/
  │   ├── uswds-1.0.0/
  │   ├── stylesheets/
  │   ├── images/
  │   └── javascript/
  └── index.html
  ```

  You'll notice in our example above that we also outline a `stylesheets`, `images` and `javascript` folder in your `assets` folder. These folders are to help organize any assets that are unique to your project.

3. To use the Design System on your project, you’ll need to reference the [CSS (*C*ascading *S*tyle *S*heets)](https://developer.mozilla.org/en-US/docs/Web/CSS) and JavaScript files in each HTML page or dynamic templates in your project.

  Here is an example of how to reference these assets in your `index.html` file:

  ```html
  <!DOCTYPE html>
  <html>
  <head>
    <meta charset="utf-8">
    <meta http-equiv="X-UA-Compatible" content="IE=edge">
    <title>My Example Project</title>
    <link rel="stylesheet" href="assets/uswds-1.0.0/css/uswds.min.css">
  </head>
  <body>

    <script src="assets/uswds-1.0.0/js/uswds.min.js"></script>
  </body>
  </html>
  ```

We offer both files, the CSS and the JavaScript, in two versions — a minified version, and an un-minified one. (In the examples above, we are using the minified files.) Use the minified files in a production environment or to reduce the file size of your downloaded assets. And the un-minified files are better if you are in a development environment or would like to debug the CSS or JavaScript assets in the browser.

And that’s it — you should now be able to copy our code samples into our `index.html` and start using the Design System.

### Install using npm

`npm` is a package manager for Node based projects. The U.S. Web Design System maintains a [`uswds` package](https://www.npmjs.com/package/uswds) for you to utilize both the pre-compiled and compiled files on your project.

1. Install `Node/npm`. Below is a link to find the install method that coincides with your operating system:

  - Node v4.2.3+, [Installation guides](https://nodejs.org/en/download/)

  **Note for Windows users:** If you are using Windows and are unfamiliar with `Node` or `npm`, we recommend following [Team Treehouse's tutorial](http://blog.teamtreehouse.com/install-node-js-npm-windows) for more information.

2. Make sure you have installed it correctly:

  ```shell
  npm -v
  3.10.8 # This line may vary depending on what version of Node you've installed.
  ```

3. Create a `package.json` file. You can do this manually, but an easier method is to use the `npm init` command. This command will prompt you with a few questions to create your `package.json` file.

4. Add `uswds` to your project’s `package.json`:

  ```shell
  npm install --save uswds
  ```

The `uswds` module is now installed as a dependency. You can use the un-compiled files found in the `src/` or the compiled files in the `dist/` directory.

```
node_modules/uswds/
├── dist/
│   ├── css/
│   ├── fonts/
│   ├── html/
│   ├── img/
│   ├── js/
└── src/
    ├── fonts/
    ├── img/
    ├── js/
    ├── stylesheets/
    └── templates/
```

#### Importing assets

Since you are already using `npm`, the U.S. Web Design System team recommends leveraging the ability to write custom scripts. Here are some links to how we do this with our docs website using `npm` + [`gulp`](http://gulpjs.com/):

[Link to `npm` scripts example in `web-design-standards-docs`](https://github.com/uswds/uswds-docs/blob/develop/package.json#L4)

[Link to gulpfile.js example in `web-design-standards-docs`](https://github.com/uswds/uswds-docs/blob/develop/gulpfile.js)

#### Sass

The Design System is easily customizable using the power of [Sass (Syntactically Awesome Style Sheets)](http://sass-lang.com/). The main Sass (SCSS) source file is located here:

```
node_modules/uswds/src/stylesheets/uswds.scss
```

Global variables are defined in the `node_modules/uswds/src/stylesheets/core/_variables.scss` file. Custom theming can be done by copying the `_variables.scss` file into your own project’s Sass folder, changing applicable variable values, and importing it before `uswds.scss`.

Below is an example of how you might setup your main Sass file to achieve this:

```
@import 'variables.scss' # Custom Sass variables file
@import 'node_modules/uswds/src/stylesheets/uswds.scss';

```

You can now use your copied version of `_variables.scss` to override any styles to create a more custom look and feel to your application.

#### JavaScript
`require('uswds')` will load all of the U.S. Web Design System’s JavaScript onto the page. Add this line to whatever initializer you use to load JavaScript into your application.

### Use another framework or package manager

If you’re using another framework or package manager that doesn’t support `npm`, you can find the source files in this repository and use them in your project. Otherwise, we recommend that you follow the [download instructions](#download). Please note that the core team [isn’t responsible for all frameworks’ implementations](https://github.com/uswds/uswds/issues/877).

If you’re interested in maintaining a package that helps us distribute the U.S. Web Design System, the project’s build system can help you create distribution bundles to use in your project. Please read our [contributing guidelines](CONTRIBUTING.md#building-the-project-locally-with--gulp-) to locally build distributions for your framework or package manager.


## Fractal

We're using [Fractal](http://fractal.build) to generate an interactive component library for the Design System. You can run it locally after `npm install` with:

```sh
npm start
```

Then, visit [http://localhost:3000/](http://localhost:3000/) to see the Design System in action.

_**Optional**: To re-build when code changes are made, run the following command from the project directory in a separate terminal window:_
```sh
npm run watch
```

### Template compatibility

Many of our Fractal view templates are compatible with [Nunjucks](https://mozilla.github.io/nunjucks/) (for JavaScript/Node), [Jinja](http://jinja.pocoo.org/docs/2.9/) (Python), and [Twig](https://twig.sensiolabs.org/) (PHP) out of the box. Components that reference other components use a Fractal-specific `{% render %}` tag that will either need to be implemented in other environments or replaced with the appropriate `{% include %}` tags.


## Need installation help?

Do you have questions or need help with setup? Did you run into any weird errors while following these instructions? Feel free to open an issue here:

[https://github.com/uswds/uswds/issues](https://github.com/uswds/uswds/issues).

You can also email us directly at uswebdesignstandards@gsa.gov.


## Contributing to the code base

For complete instructions on how to contribute code, please read [CONTRIBUTING.md](CONTRIBUTING.md). These instructions also include guidance on how to set up your own copy of the Design System style guide website for development.

If you would like to learn more about our workflow process, check out the [Workflow](https://github.com/uswds/uswds/wiki/Workflow) and [Issue label Glossary](https://github.com/uswds/uswds/wiki/Issue-label-glossary) pages on the wiki.

If you have questions or concerns about our contributing workflow, please contact us by [filing a GitHub issue](https://github.com/uswds/uswds/issues) or [emailing our team](mailto:uswebdesignstandards@gsa.gov).


## Reuse of open-source style guides

Much of the guidance in the U.S. Web Design System leans on open source designs, code, and patterns from other civic and government organizations, including:

* Consumer Financial Protection Bureau’s [Design Manual](https://cfpb.github.io/design-manual/)
* U.S. Patent and Trademark Office’s [Design Patterns](http://uspto.github.io/designpatterns/)
* Healthcare.gov [Style Guide](http://styleguide.healthcare.gov/)
* UK’s Government Digital Service’s [UI Elements](http://govuk-elements.herokuapp.com/)
* Code for America’s Chime [Styleguide](https://github.com/chimecms/chime-starter)
* Pivotal Labs [Component Library](http://styleguide.cfapps.io/)


## Licenses and attribution

A few parts of this project are not in the public domain. Attribution and licensing information for those parts are described in detail in [LICENSE.md](LICENSE.md).

The rest of this project is in the worldwide public domain, released under the [CC0 1.0 Universal public domain dedication](https://creativecommons.org/publicdomain/zero/1.0/).


## Contributing

All contributions to this project will be released under the CC0 dedication alongside the public domain portions of this project. For more information, see [CONTRIBUTING.md](CONTRIBUTING.md).<|MERGE_RESOLUTION|>--- conflicted
+++ resolved
@@ -4,12 +4,7 @@
 
 The [U.S. Web Design System](https://designsystem.digital.gov) includes a library of open source UI components and a visual style guide for U.S. federal government websites.
 
-<<<<<<< HEAD
 This repository is for the Design System itself. 18F maintains [another repository for the documentation and website](https://github.com/uswds/uswds-docs). To see the Design System and documentation on the web, visit [https://designsystem.digital.gov](https://designsystem.digital.gov).
-=======
-This repository is for the Standards themselves. 18F maintains [another repository for the documentation and website](https://github.com/uswds/uswds-docs). To see the Standards and documentation on the web, visit [https://standards.usa.gov](https://standards.usa.gov).
->>>>>>> 81a115e3
-
 
 ## Contents
 
@@ -37,24 +32,15 @@
 
 ## Recent updates
 
-<<<<<<< HEAD
 Information about the most recent release of the Design System can always be found in the [release history](https://github.com/uswds/uswds/releases). We include details about significant updates and any backwards incompatible changes along with a list of all changes.
-=======
-Information about the most recent release of the Standards can always be found in the [release history](https://github.com/uswds/uswds/releases). We include details about significant updates and any backwards incompatible changes along with a list of all changes.
->>>>>>> 81a115e3
 
 
 ## Getting started
 
 We’re glad you’d like to use the Design System — here’s how you can get started:
 
-<<<<<<< HEAD
 * Designers: [Check out our Getting Started for Designers information](https://designsystem.digital.gov/getting-started/designers/).
   * [Design files of all the assets included in the Design System are available for download](https://github.com/uswds/uswds-assets/archive/master.zip).
-=======
-* Designers: [Check out our Getting Started for Designers information](https://standards.usa.gov/getting-started/designers/).
-  * [Design files of all the assets included in the Standards are available for download](https://github.com/uswds/uswds-assets/archive/master.zip).
->>>>>>> 81a115e3
 * Developers: [Follow the instructions in this README to get started.](#using-the-standards)
   * [CSS, JavaScript, image, and font files of all the assets on this site are available for download](https://github.com/uswds/uswds/releases/download/v1.0.0/uswds-1.0.0.zip).
 
