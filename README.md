--- conflicted
+++ resolved
@@ -13,11 +13,7 @@
 * Designers: [Check out our Getting Started for Designers information](https://standards.usa.gov/getting-started/).
     * [Design files of all the assets included on this site are available for download](https://github.com/18F/web-design-standards-assets/archive/master.zip).
 * Developers: Follow the instructions in this README to get started.
-<<<<<<< HEAD
-    * [CSS, JavaScript, image, and font files of all the assets on this site are available for download](https://github.com/18F/web-design-standards/releases/download/v0.10.0/uswds-0.10.0.zip).
-=======
     * [CSS, JavaScript, image, and font files of all the assets on this site are available for download](https://github.com/18F/web-design-standards/releases/download/v0.11.0/uswds-0.11.0.zip).
->>>>>>> 1d441f78
 
 Here are a few different ways to use the Standards within your project.
 
@@ -27,21 +23,13 @@
 
 First, download the Draft Web Design Standards assets:
 
-<<<<<<< HEAD
-[https://github.com/18F/web-design-standards/releases/download/v0.10.0/uswds-0.10.0.zip](https://github.com/18F/web-design-standards/releases/download/v0.10.0/uswds-0.10.0.zip)
-=======
 [https://github.com/18F/web-design-standards/releases/download/v0.11.0/uswds-0.11.0.zip](https://github.com/18F/web-design-standards/releases/download/v0.11.0/uswds-0.11.0.zip)
->>>>>>> 1d441f78
 
 Then, add the following folders into a relevant place in your code base — likely a directory where you keep third-party libraries:
 
 ```
 
-<<<<<<< HEAD
-uswds-0.10.0/
-=======
 uswds-0.11.0/
->>>>>>> 1d441f78
 ├── js/
 │   ├── uswds.min.js.map
 │   ├── uswds.min.js
