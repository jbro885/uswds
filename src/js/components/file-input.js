--- conflicted
+++ resolved
@@ -42,11 +42,7 @@
 };
 
 /**
-<<<<<<< HEAD
- * Builds full file input component
-=======
  * Builds full file input comonent
->>>>>>> c485e2ad
  * @param {HTMLElement} fileInputEl - original file input on page
  * @returns {HTMLElement|HTMLElement} - Instructions, target area div
  */
