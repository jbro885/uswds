const select = require("../utils/select");
const behavior = require("../utils/behavior");
const { prefix: PREFIX } = require("../config");

const DROPZONE_CLASS = `${PREFIX}-file-input`;
const DROPZONE = `.${DROPZONE_CLASS}`;
const INPUT_CLASS = `${PREFIX}-file-input__input`;
const TARGET_CLASS = `${PREFIX}-file-input__target`;
const BOX_CLASS = `${PREFIX}-file-input__box`;
const INSTRUCTIONS_CLASS = `${PREFIX}-file-input__instructions`;
const PREVIEW_CLASS = `${PREFIX}-file-input__preview`;
const PREVIEW_HEADING_CLASS = `${PREFIX}-file-input__preview-heading`;
const DISABLED_CLASS = `${PREFIX}-file-input--disabled`;
const CHOOSE_CLASS = `${PREFIX}-file-input__choose`;
const ACCEPTED_FILE_MESSAGE_CLASS = `${PREFIX}-file-input__accepted-files-message`;
const DRAG_TEXT_CLASS = `${PREFIX}-file-input__drag-text`;
const DRAG_CLASS = `${PREFIX}-file-input--drag`;
<<<<<<< HEAD
const LOADING_CLASS = "is-loading";
const HIDDEN_CLASS = "display-none";
const INVALID_FILE_CLASS = "has-invalid-file";
const GENERIC_PREVIEW_CLASS_NAME = `${PREFIX}-file-input__preview__image`;
=======
const LOADING_CLASS = 'is-loading';
const HIDDEN_CLASS = 'display-none';
const INVALID_FILE_CLASS = 'has-invalid-file';
const GENERIC_PREVIEW_CLASS_NAME = `${PREFIX}-file-input__preview-image`;
>>>>>>> bb4e084f
const GENERIC_PREVIEW_CLASS = `${GENERIC_PREVIEW_CLASS_NAME}--generic`;
const PDF_PREVIEW_CLASS = `${GENERIC_PREVIEW_CLASS_NAME}--pdf`;
const WORD_PREVIEW_CLASS = `${GENERIC_PREVIEW_CLASS_NAME}--word`;
const VIDEO_PREVIEW_CLASS = `${GENERIC_PREVIEW_CLASS_NAME}--video`;
const EXCEL_PREVIEW_CLASS = `${GENERIC_PREVIEW_CLASS_NAME}--excel`;
const SPACER_GIF =
  "data:image/gif;base64,R0lGODlhAQABAIAAAAAAAP///yH5BAEAAAAALAAAAAABAAEAAAIBRAA7";

/**
 * Creates an ID name for each file that strips all invalid characters.
 * @param {string} name - name of the file added to file input
 * @returns {string} same characters as the name with invalide chars removed
 */
const makeSafeForID = (name) => {
  return name.replace(/[^a-z0-9]/g, function replaceName(s) {
    const c = s.charCodeAt(0);
    if (c === 32) return "-";
    if (c >= 65 && c <= 90) return `img_${s.toLowerCase()}`;
    return `__${("000", c.toString(16)).slice(-4)}`;
  });
};

/**
<<<<<<< HEAD
 * Builds full file input comonent
 * @param {HTMLElement} fileInputEl - original file input on page
 * @returns {HTMLElement|HTMLElement} - Instructions, target area div
 */
const buildFileInput = (fileInputEl) => {
  const acceptsMultiple = fileInputEl.hasAttribute("multiple");
  const fileInputParent = document.createElement("div");
  const dropTarget = document.createElement("div");
  const box = document.createElement("div");
  const instructions = document.createElement("div");
=======
* Builds full file input comonent
* @param {HTMLElement} fileInputEl - original file input on page
* @returns {HTMLElement|HTMLElement} - Instructions, target area div
*/
const buildFileInput = fileInputEl => {
  const acceptsMultiple = fileInputEl.hasAttribute('multiple');
  const fileInputParent = document.createElement('div');
  const dropTarget = document.createElement('div');
  const box = document.createElement('div');
  const instructions = document.createElement('div');
  const disabled = fileInputEl.hasAttribute('disabled');
>>>>>>> bb4e084f

  // Adds class names and other attributes
  fileInputEl.classList.remove(DROPZONE_CLASS);
  fileInputEl.classList.add(INPUT_CLASS);
  fileInputParent.classList.add(DROPZONE_CLASS);
  box.classList.add(BOX_CLASS);
  instructions.classList.add(INSTRUCTIONS_CLASS);
  instructions.setAttribute("aria-hidden", "true");
  dropTarget.classList.add(TARGET_CLASS);

  // Adds child elements to the DOM
  fileInputEl.parentNode.insertBefore(dropTarget, fileInputEl);
  fileInputEl.parentNode.insertBefore(fileInputParent, dropTarget);
  dropTarget.appendChild(fileInputEl);
  fileInputParent.appendChild(dropTarget);
  fileInputEl.parentNode.insertBefore(instructions, fileInputEl);
  fileInputEl.parentNode.insertBefore(box, fileInputEl);

  // Disabled styling
  if (disabled) {
    fileInputParent.classList.add(DISABLED_CLASS);
    fileInputParent.setAttribute('aria-disabled', 'true');
  }

  // Sets instruction test based on whether or not multipe files are accepted
  if (acceptsMultiple) {
    instructions.innerHTML = `<span class="${DRAG_TEXT_CLASS}">Drag files here or </span><span class="${CHOOSE_CLASS}">choose from folder</span>`;
  } else {
    instructions.innerHTML = `<span class="${DRAG_TEXT_CLASS}">Drag file here or </span><span class="${CHOOSE_CLASS}">choose from folder</span>`;
  }

  // IE11 and Edge do not support drop files on file inputs, so we've removed text that indicates that
  if (
    /rv:11.0/i.test(navigator.userAgent) ||
    /Edge\/\d./i.test(navigator.userAgent)
  ) {
    fileInputParent.querySelector(`.${DRAG_TEXT_CLASS}`).outerHTML = "";
  }

  return { instructions, dropTarget };
};

/**
 * Removes image previews, we want to start with a clean list every time files are added to the file input
 * @param {HTMLElement} dropTarget - target area div that encases the input
 * @param {HTMLElement} instructions - text to infrom users to drag or select files
 */
const removeOldPreviews = (dropTarget, instructions) => {
  const filePreviews = dropTarget.querySelectorAll(`.${PREVIEW_CLASS}`);
  const currentPreviewHeading = dropTarget.querySelector(
    `.${PREVIEW_HEADING_CLASS}`
  );
  const currentErrorMessage = dropTarget.querySelector(
    `.${ACCEPTED_FILE_MESSAGE_CLASS}`
  );

  // Remove the heading above the previews
  if (currentPreviewHeading) {
    currentPreviewHeading.outerHTML = "";
  }

  // Remove existing error messages
  if (currentErrorMessage) {
    currentErrorMessage.outerHTML = "";
    dropTarget.classList.remove(INVALID_FILE_CLASS);
  }

  // Get rid of existing previews if they exist, show instructions
  if (filePreviews !== null) {
    if (instructions) {
      instructions.classList.remove(HIDDEN_CLASS);
    }
    Array.prototype.forEach.call(filePreviews, function removeImages(node) {
      node.parentNode.removeChild(node);
    });
  }
};

/**
 * When using an Accept attribute, invalid files will be hidden from
 * file browser, but they can still be dragged to the input. This
 * function prevents them from being dragged and removes error states
 * when correct files are added.
 * @param {event} e
 * @param {HTMLElement} fileInputEl - file input element
 * @param {HTMLElement} instructions - text to infrom users to drag or select files
 * @param {HTMLElement} dropTarget - target area div that encases the input
 */
const preventInvalidFiles = (e, fileInputEl, instructions, dropTarget) => {
  const acceptedFiles = fileInputEl.getAttribute("accept");
  dropTarget.classList.remove(INVALID_FILE_CLASS);

  // Runs if only specific files are accepted
  if (acceptedFiles) {
    const errorMessage = document.createElement("div");

    // If multiple files are dragged, this iterates through them and look for any files that are not accepted.
    let allFilesAllowed = true;
    for (let i = 0; i < e.dataTransfer.files.length; i += 1) {
      const file = e.dataTransfer.files[i];
      if (allFilesAllowed) {
        allFilesAllowed = file.name.indexOf(acceptedFiles);
        if (allFilesAllowed < 0) {
          break;
        }
      }
    }

    // If dragged files are not accepted, this removes them from the value of the input and creates and error state
    if (allFilesAllowed < 0) {
      removeOldPreviews(dropTarget, instructions);
      fileInputEl.value = ""; // eslint-disable-line no-param-reassign
      dropTarget.insertBefore(errorMessage, fileInputEl);
      errorMessage.innerHTML = `This is not a valid file type.`;
      errorMessage.classList.add(ACCEPTED_FILE_MESSAGE_CLASS);
      dropTarget.classList.add(INVALID_FILE_CLASS);
      e.preventDefault();
      e.stopPropagation();
    }
  }
};

/**
 * When new files are applied to file input, this function generates previews
 * and removes old ones.
 * @param {event} e
 * @param {HTMLElement} fileInputEl - file input element
 * @param {HTMLElement} instructions - text to infrom users to drag or select files
 * @param {HTMLElement} dropTarget - target area div that encases the input
 */
const handleChange = (e, fileInputEl, instructions, dropTarget) => {
  const fileNames = e.target.files;
  const filePreviewsHeading = document.createElement("div");

  // First, get rid of existing previews
  removeOldPreviews(dropTarget, instructions);

  // Iterates through files list and creates previews
  for (let i = 0; i < fileNames.length; i += 1) {
<<<<<<< HEAD
    const reader = new FileReader();
    const fileName = fileNames[i].name;

    // Starts with a loading image while preview is created
    reader.onloadstart = function createLoadingImage() {
      const imageId = makeSafeForID(fileName);
      const previewImage = `<img id="${imageId}" src="${SPACER_GIF}" alt="" class="usa-file-input__preview__image  ${LOADING_CLASS}"/>`;

      instructions.insertAdjacentHTML(
        "afterend",
        `<div class="${PREVIEW_CLASS}" aria-hidden="true">${previewImage}${fileName}<div>`
      );
    };

    // Not all files will be able to generate previews. In case this happens, we provide several types "generic previews" based on the file extension.
    reader.onloadend = function createFilePreview() {
      const imageId = makeSafeForID(fileName);
      const previewImage = document.getElementById(imageId);
      if (fileName.indexOf(".pdf") > 0) {
        previewImage.setAttribute(
          "onerror",
          `this.onerror=null;this.src="${SPACER_GIF}"; this.classList.add("${PDF_PREVIEW_CLASS}")`
        );
      } else if (
        fileName.indexOf(".doc") > 0 ||
        fileName.indexOf(".pages") > 0
      ) {
        previewImage.setAttribute(
          "onerror",
          `this.onerror=null;this.src="${SPACER_GIF}"; this.classList.add("${WORD_PREVIEW_CLASS}")`
        );
      } else if (
        fileName.indexOf(".xls") > 0 ||
        fileName.indexOf(".numbers") > 0
      ) {
        previewImage.setAttribute(
          "onerror",
          `this.onerror=null;this.src="${SPACER_GIF}"; this.classList.add("${EXCEL_PREVIEW_CLASS}")`
        );
      } else if (fileName.indexOf(".mov") > 0 || fileName.indexOf(".mp4") > 0) {
        previewImage.setAttribute(
          "onerror",
          `this.onerror=null;this.src="${SPACER_GIF}"; this.classList.add("${VIDEO_PREVIEW_CLASS}")`
        );
      } else {
        previewImage.setAttribute(
          "onerror",
          `this.onerror=null;this.src="${SPACER_GIF}"; this.classList.add("${GENERIC_PREVIEW_CLASS}")`
        );
      }

      // Removes loader and displays preview
      previewImage.classList.remove(LOADING_CLASS);
      previewImage.src = reader.result;
    };

    if (fileNames[i]) {
      reader.readAsDataURL(fileNames[i]);
    }

    // Adds heading above file previews, pluralizes if there are multiple
    if (i === 0) {
      dropTarget.insertBefore(filePreviewsHeading, instructions);
      filePreviewsHeading.innerHTML = `Selected file <span class="usa-file-input__choose">Change file</span>`;
    } else if (i >= 1) {
      dropTarget.insertBefore(filePreviewsHeading, instructions);
      filePreviewsHeading.innerHTML = `${
        i + 1
      } files selected <span class="usa-file-input__choose">Change files</span>`;
    }

    // Hides null state content and sets preview heading class
    if (filePreviewsHeading) {
      instructions.classList.add(HIDDEN_CLASS);
      filePreviewsHeading.classList.add(PREVIEW_HEADING_CLASS);
    }
  }
};
=======
     const reader = new FileReader();
     const fileName = fileNames[i].name;

     // Starts with a loading image while preview is created
     reader.onloadstart = function createLoadingImage() {
       const imageId = makeSafeForID(fileName);
       const previewImage = `<img id="${imageId}" src="${SPACER_GIF}" alt="" class="${GENERIC_PREVIEW_CLASS_NAME} ${LOADING_CLASS}"/>`;

       instructions.insertAdjacentHTML('afterend', `<div class="${PREVIEW_CLASS}" aria-hidden="true">${previewImage}${fileName}<div>`);
     }

     // Not all files will be able to generate previews. In case this happens, we provide several types "generic previews" based on the file extension.
     reader.onloadend = function createFilePreview() {
       const imageId = makeSafeForID(fileName);
       const previewImage = document.getElementById(imageId);
       if (fileName.indexOf(".pdf") > 0) {
         previewImage.setAttribute("onerror",`this.onerror=null;this.src="${SPACER_GIF}"; this.classList.add("${PDF_PREVIEW_CLASS}")`)
       }
       else if ((fileName.indexOf('.doc') > 0) || (fileName.indexOf('.pages') > 0)) {
         previewImage.setAttribute("onerror",`this.onerror=null;this.src="${SPACER_GIF}"; this.classList.add("${WORD_PREVIEW_CLASS}")`)
       }
       else if ((fileName.indexOf('.xls') > 0) || (fileName.indexOf('.numbers') > 0)) {
        previewImage.setAttribute("onerror",`this.onerror=null;this.src="${SPACER_GIF}"; this.classList.add("${EXCEL_PREVIEW_CLASS}")`)
       }
       else if ((fileName.indexOf('.mov') > 0) || (fileName.indexOf('.mp4') > 0)) {
        previewImage.setAttribute("onerror",`this.onerror=null;this.src="${SPACER_GIF}"; this.classList.add("${VIDEO_PREVIEW_CLASS}")`)
       }
       else {
         previewImage.setAttribute("onerror",`this.onerror=null;this.src="${SPACER_GIF}"; this.classList.add("${GENERIC_PREVIEW_CLASS}")`)
       }

       // Removes loader and displays preview
       previewImage.classList.remove(LOADING_CLASS);
       previewImage.src = reader.result;
     }

     if (fileNames[i]) {
        reader.readAsDataURL(fileNames[i]);
     }

     // Adds heading above file previews, pluralizes if there are multiple
     if (i === 0) {
       dropTarget.insertBefore(filePreviewsHeading, instructions);
       filePreviewsHeading.innerHTML = `Selected file <span class="usa-file-input__choose">Change file</span>`;
     }
     else if (i >= 1) {
       dropTarget.insertBefore(filePreviewsHeading, instructions);
       filePreviewsHeading.innerHTML = `${i + 1} files selected <span class="usa-file-input__choose">Change files</span>`;
     }

     // Hides null state content and sets preview heading class
     if (filePreviewsHeading) {
       instructions.classList.add(HIDDEN_CLASS);
       filePreviewsHeading.classList.add(PREVIEW_HEADING_CLASS);
     }
   }
}
>>>>>>> bb4e084f

const fileInput = behavior(
  {},
  {
    init(root) {
      select(DROPZONE, root).forEach((fileInputEl) => {
        const { instructions, dropTarget } = buildFileInput(fileInputEl);

        dropTarget.addEventListener(
          "dragover",
          function handleDragOver() {
            this.classList.add(DRAG_CLASS);
          },
          false
        );

        dropTarget.addEventListener(
          "dragleave",
          function handleDragLeave() {
            this.classList.remove(DRAG_CLASS);
          },
          false
        );

        dropTarget.addEventListener(
          "drop",
          function handleDrop(e) {
            preventInvalidFiles(e, fileInputEl, instructions, dropTarget);
            this.classList.remove(DRAG_CLASS);
          },
          false
        );

        // eslint-disable-next-line no-param-reassign
        fileInputEl.onchange = (e) => {
          handleChange(e, fileInputEl, instructions, dropTarget);
        };
      });
    },
  }
);

module.exports = fileInput;<|MERGE_RESOLUTION|>--- conflicted
+++ resolved
@@ -15,17 +15,10 @@
 const ACCEPTED_FILE_MESSAGE_CLASS = `${PREFIX}-file-input__accepted-files-message`;
 const DRAG_TEXT_CLASS = `${PREFIX}-file-input__drag-text`;
 const DRAG_CLASS = `${PREFIX}-file-input--drag`;
-<<<<<<< HEAD
-const LOADING_CLASS = "is-loading";
-const HIDDEN_CLASS = "display-none";
-const INVALID_FILE_CLASS = "has-invalid-file";
-const GENERIC_PREVIEW_CLASS_NAME = `${PREFIX}-file-input__preview__image`;
-=======
 const LOADING_CLASS = 'is-loading';
 const HIDDEN_CLASS = 'display-none';
 const INVALID_FILE_CLASS = 'has-invalid-file';
 const GENERIC_PREVIEW_CLASS_NAME = `${PREFIX}-file-input__preview-image`;
->>>>>>> bb4e084f
 const GENERIC_PREVIEW_CLASS = `${GENERIC_PREVIEW_CLASS_NAME}--generic`;
 const PDF_PREVIEW_CLASS = `${GENERIC_PREVIEW_CLASS_NAME}--pdf`;
 const WORD_PREVIEW_CLASS = `${GENERIC_PREVIEW_CLASS_NAME}--word`;
@@ -49,19 +42,7 @@
 };
 
 /**
-<<<<<<< HEAD
- * Builds full file input comonent
- * @param {HTMLElement} fileInputEl - original file input on page
- * @returns {HTMLElement|HTMLElement} - Instructions, target area div
- */
-const buildFileInput = (fileInputEl) => {
-  const acceptsMultiple = fileInputEl.hasAttribute("multiple");
-  const fileInputParent = document.createElement("div");
-  const dropTarget = document.createElement("div");
-  const box = document.createElement("div");
-  const instructions = document.createElement("div");
-=======
-* Builds full file input comonent
+* Builds full file input component
 * @param {HTMLElement} fileInputEl - original file input on page
 * @returns {HTMLElement|HTMLElement} - Instructions, target area div
 */
@@ -72,7 +53,6 @@
   const box = document.createElement('div');
   const instructions = document.createElement('div');
   const disabled = fileInputEl.hasAttribute('disabled');
->>>>>>> bb4e084f
 
   // Adds class names and other attributes
   fileInputEl.classList.remove(DROPZONE_CLASS);
@@ -212,86 +192,6 @@
 
   // Iterates through files list and creates previews
   for (let i = 0; i < fileNames.length; i += 1) {
-<<<<<<< HEAD
-    const reader = new FileReader();
-    const fileName = fileNames[i].name;
-
-    // Starts with a loading image while preview is created
-    reader.onloadstart = function createLoadingImage() {
-      const imageId = makeSafeForID(fileName);
-      const previewImage = `<img id="${imageId}" src="${SPACER_GIF}" alt="" class="usa-file-input__preview__image  ${LOADING_CLASS}"/>`;
-
-      instructions.insertAdjacentHTML(
-        "afterend",
-        `<div class="${PREVIEW_CLASS}" aria-hidden="true">${previewImage}${fileName}<div>`
-      );
-    };
-
-    // Not all files will be able to generate previews. In case this happens, we provide several types "generic previews" based on the file extension.
-    reader.onloadend = function createFilePreview() {
-      const imageId = makeSafeForID(fileName);
-      const previewImage = document.getElementById(imageId);
-      if (fileName.indexOf(".pdf") > 0) {
-        previewImage.setAttribute(
-          "onerror",
-          `this.onerror=null;this.src="${SPACER_GIF}"; this.classList.add("${PDF_PREVIEW_CLASS}")`
-        );
-      } else if (
-        fileName.indexOf(".doc") > 0 ||
-        fileName.indexOf(".pages") > 0
-      ) {
-        previewImage.setAttribute(
-          "onerror",
-          `this.onerror=null;this.src="${SPACER_GIF}"; this.classList.add("${WORD_PREVIEW_CLASS}")`
-        );
-      } else if (
-        fileName.indexOf(".xls") > 0 ||
-        fileName.indexOf(".numbers") > 0
-      ) {
-        previewImage.setAttribute(
-          "onerror",
-          `this.onerror=null;this.src="${SPACER_GIF}"; this.classList.add("${EXCEL_PREVIEW_CLASS}")`
-        );
-      } else if (fileName.indexOf(".mov") > 0 || fileName.indexOf(".mp4") > 0) {
-        previewImage.setAttribute(
-          "onerror",
-          `this.onerror=null;this.src="${SPACER_GIF}"; this.classList.add("${VIDEO_PREVIEW_CLASS}")`
-        );
-      } else {
-        previewImage.setAttribute(
-          "onerror",
-          `this.onerror=null;this.src="${SPACER_GIF}"; this.classList.add("${GENERIC_PREVIEW_CLASS}")`
-        );
-      }
-
-      // Removes loader and displays preview
-      previewImage.classList.remove(LOADING_CLASS);
-      previewImage.src = reader.result;
-    };
-
-    if (fileNames[i]) {
-      reader.readAsDataURL(fileNames[i]);
-    }
-
-    // Adds heading above file previews, pluralizes if there are multiple
-    if (i === 0) {
-      dropTarget.insertBefore(filePreviewsHeading, instructions);
-      filePreviewsHeading.innerHTML = `Selected file <span class="usa-file-input__choose">Change file</span>`;
-    } else if (i >= 1) {
-      dropTarget.insertBefore(filePreviewsHeading, instructions);
-      filePreviewsHeading.innerHTML = `${
-        i + 1
-      } files selected <span class="usa-file-input__choose">Change files</span>`;
-    }
-
-    // Hides null state content and sets preview heading class
-    if (filePreviewsHeading) {
-      instructions.classList.add(HIDDEN_CLASS);
-      filePreviewsHeading.classList.add(PREVIEW_HEADING_CLASS);
-    }
-  }
-};
-=======
      const reader = new FileReader();
      const fileName = fileNames[i].name;
 
@@ -349,7 +249,6 @@
      }
    }
 }
->>>>>>> bb4e084f
 
 const fileInput = behavior(
   {},
