--- conflicted
+++ resolved
@@ -101,14 +101,10 @@
           if (!isElementInViewport(this)) this.scrollIntoView();
         }
       },
-<<<<<<< HEAD
       [BUTTON_CONTROL_ALL]() {
         toggleAll(this);
       }
     }
-=======
-    },
->>>>>>> bd839e37
   },
   {
     init(root) {
