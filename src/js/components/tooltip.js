// Tooltips
const select = require("../utils/select");
const behavior = require("../utils/behavior");
const { prefix: PREFIX } = require("../config");
const isElementInViewport = require("../utils/is-in-viewport");

const TOOLTIP = `.${PREFIX}-tooltip`;
const TOOLTIP_TRIGGER_CLASS = `${PREFIX}-tooltip__trigger`;
const TOOLTIP_CLASS = `${PREFIX}-tooltip`;
const TOOLTIP_BODY_CLASS = `${PREFIX}-tooltip__body`;
const SET_CLASS = "is-set";
const VISIBLE_CLASS = "is-visible";
const TRIANGLE_SIZE = 5;
const SPACER = 2;
const ADJUST_WIDTH_CLASS = `${PREFIX}-tooltip__body--wrap`;

/**
 * Add one or more listeners to an element
 * @param {DOMElement} element - DOM element to add listeners to
 * @param {events} eventNames - space separated list of event names, e.g. 'click change'
 * @param {Function} listener - function to attach for each event as a listener
 */
const addListenerMulti = (element, eventNames, listener) => {
  const events = eventNames.split(" ");
  for (let i = 0, iLen = events.length; i < iLen; i += 1) {
    element.addEventListener(events[i], listener, false);
  }
};

/**
 * Shows the tooltip
 * @param {HTMLElement} tooltipTrigger - the element that initializes the tooltip
 */
const showToolTip = (tooltipBody, tooltipTrigger, position, wrapper) => {

  tooltipBody.setAttribute("aria-hidden", "false");

  // This sets up the tooltip body. The opacity is 0, but
  // we can begin running the calculations below.
  tooltipBody.classList.add(SET_CLASS);

  // Calculate sizing and adjustments for positioning
  const tooltipWidth = tooltipTrigger.offsetWidth;
  const tooltipHeight = tooltipTrigger.offsetHeight;
  const offsetForTopMargin = parseInt(
    window.getComputedStyle(tooltipTrigger).getPropertyValue("margin-top"),
    10
  );
  const offsetForBottomMargin = parseInt(
    window.getComputedStyle(tooltipTrigger).getPropertyValue("margin-bottom"),
    10
  );
  const offsetForTopPadding = parseInt(
    window.getComputedStyle(wrapper).getPropertyValue("padding-top"),
    10
  );
  const offsetForBottomPadding = parseInt(
    window.getComputedStyle(wrapper).getPropertyValue("padding-bottom"),
    10
  );
  const offsetForTooltipBodyHeight = parseInt(
    window.getComputedStyle(tooltipBody).getPropertyValue("height"),
    10
  );
  const leftOffset = tooltipTrigger.offsetLeft;
  const toolTipBodyWidth = tooltipBody.offsetWidth;
  const adjustHorizontalCenter = tooltipWidth / 2 + leftOffset;
  const adjustToEdgeX = tooltipWidth + TRIANGLE_SIZE + SPACER;
  const adjustToEdgeY = tooltipHeight + TRIANGLE_SIZE + SPACER;

  /**
<<<<<<< HEAD
   * Position the tooltip body when the trigger is hovered
   * Removes old positioning classnames and reapplies. This allows
   * positioning to change in case the user resizes browser or DOM manipulation
   * causes tooltip to get clipped from viewport
   *
   * @param {string} setPos - can be "top", "bottom", "right", "left"
   */
  const setPositionClass = (setPos) => {
    tooltipBody.classList.remove(`${TOOLTIP_BODY_CLASS}--${tooltipPosition}`);
    tooltipPosition = setPos;
=======
  * Position the tooltip body when the trigger is hovered
  * Removes old positioning classnames and reapplies. This allows
  * positioning to change in case the user resizes browser or DOM manipulation
  * causes tooltip to get clipped from viewport
  *
  * @param {string} setPos - can be "top", "bottom", "right", "left"
  */
  const setPositionClass = setPos => {
    tooltipBody.classList.remove(`${TOOLTIP_BODY_CLASS}--top`);
    tooltipBody.classList.remove(`${TOOLTIP_BODY_CLASS}--bottom`);
    tooltipBody.classList.remove(`${TOOLTIP_BODY_CLASS}--right`);
    tooltipBody.classList.remove(`${TOOLTIP_BODY_CLASS}--left`);
>>>>>>> bb4e084f
    tooltipBody.classList.add(`${TOOLTIP_BODY_CLASS}--${setPos}`);
  };

  /**
   * Positions tooltip at the top
   * We check if the element is in the viewport so we know whether or not we
   * need to constrain the width
   * @param {HTMLElement} e - this is the tooltip body
   */
  const positionTop = (e) => {
    setPositionClass("top");
    e.style.marginLeft = `${adjustHorizontalCenter}px`;
    if (!isElementInViewport(e)) {
      e.classList.add(ADJUST_WIDTH_CLASS);
    }
    e.style.marginBottom = `${
      adjustToEdgeY + offsetForBottomMargin + offsetForBottomPadding
    }px`;
  };

  /**
   * Positions tooltip at the bottom
   * We check if the element is in theviewport so we know whether or not we
   * need to constrain the width
   * @param {HTMLElement} e - this is the tooltip body
   */
  const positionBottom = (e) => {
    setPositionClass("bottom");
    e.style.marginLeft = `${adjustHorizontalCenter}px`;
    if (!isElementInViewport(e)) {
      e.classList.add(ADJUST_WIDTH_CLASS);
    }
    e.style.marginTop = `${
      adjustToEdgeY + offsetForTopMargin + offsetForTopPadding
    }px`;
  };

  /**
   * Positions tooltip at the right
   * @param {HTMLElement} e - this is the tooltip body
   */
  const positionRight = (e) => {
    setPositionClass("right");
    e.style.marginBottom = "0";
    e.style.marginLeft = `${adjustToEdgeX + leftOffset}px`;
    e.style.bottom = `${
      (tooltipHeight - offsetForTooltipBodyHeight) / 2 +
      offsetForBottomMargin +
      offsetForBottomPadding
    }px`;
    return false;
  };

  /**
   * Positions tooltip at the right
   * @param {HTMLElement} e - this is the tooltip body
   */
  const positionLeft = (e) => {
    setPositionClass("left");
    e.style.marginBottom = "0";
    if (leftOffset > toolTipBodyWidth) {
      e.style.marginLeft = `${
        leftOffset - toolTipBodyWidth - (TRIANGLE_SIZE + SPACER)
      }px`;
    } else {
      e.style.marginLeft = `-${
        toolTipBodyWidth - leftOffset + (TRIANGLE_SIZE + SPACER)
      }px`;
    }
    e.style.bottom = `${
      (tooltipHeight - offsetForTooltipBodyHeight) / 2 +
      offsetForBottomMargin +
      offsetForBottomPadding
    }px`;
  };

  /**
   * We try to set the position based on the
   * original intention, but make adjustments
   * if the element is clipped out of the viewport
   */
  switch (position) {
    case "top":
      positionTop(tooltipBody);
      if (!isElementInViewport(tooltipBody)) {
        positionBottom(tooltipBody);
      }
      break;
    case "bottom":
      positionBottom(tooltipBody);
      if (!isElementInViewport(tooltipBody)) {
        positionTop(tooltipBody);
      }
      break;
    case "right":
      positionRight(tooltipBody);
      if (!isElementInViewport(tooltipBody)) {
        positionLeft(tooltipBody);
        if (!isElementInViewport(tooltipBody)) {
          positionTop(tooltipBody);
        }
      }
      break;
    case "left":
      positionLeft(tooltipBody);
      if (!isElementInViewport(tooltipBody)) {
        positionRight(tooltipBody);
        if (!isElementInViewport(tooltipBody)) {
          positionTop(tooltipBody);
        }
      }
      break;

    default:
      // skip default case
      break;
  }

  /**
   * Actually show the tooltip. The VISIBLE_CLASS
   * will change the opacity to 1
   */
  setTimeout(function makeVisible() {
    tooltipBody.classList.add(VISIBLE_CLASS);
  }, 20);
};

/**
 * Removes all the properties to show and position the tooltip,
 * and resets the tooltip position to the original intention
 * in case the window is resized or the element is moved through
 * DOM maniulation.
 * @param {HTMLElement} tooltipBody - The body of the tooltip
 */
const hideToolTip = (tooltipBody) => {
  tooltipBody.classList.remove(VISIBLE_CLASS);
  tooltipBody.classList.remove(SET_CLASS);
  tooltipBody.classList.remove(ADJUST_WIDTH_CLASS);
  tooltipBody.setAttribute("aria-hidden", "true");
};

/**
 * Setup the tooltip component
 * @param {HTMLElement} tooltipTrigger The element that creates the tooltip
 */
const setUpAttributes = (tooltipTrigger) => {
  const tooltipID = `tooltip-${Math.floor(Math.random() * 900000) + 100000}`;
  const tooltipContent = tooltipTrigger.getAttribute("title");
  const wrapper = document.createElement("span");
  const tooltipBody = document.createElement("span");
  const position = tooltipTrigger.getAttribute("data-position")
    ? tooltipTrigger.getAttribute("data-position")
    : "top";
  const additionalClasses = tooltipTrigger.getAttribute("data-classes");

  // Set up tooltip attributes
  tooltipTrigger.setAttribute("aria-describedby", tooltipID);
  tooltipTrigger.setAttribute("tabindex", "0");
  tooltipTrigger.setAttribute("title", "");
  tooltipTrigger.classList.remove(TOOLTIP_CLASS);
  tooltipTrigger.classList.add(TOOLTIP_TRIGGER_CLASS);

  // insert wrapper before el in the DOM tree
  tooltipTrigger.parentNode.insertBefore(wrapper, tooltipTrigger);

  // set up the wrapper
  wrapper.appendChild(tooltipTrigger);
  wrapper.classList.add(TOOLTIP_CLASS);
  wrapper.appendChild(tooltipBody);

  // Apply additional class names to wrapper element
  if (additionalClasses) {
    const classesArray = additionalClasses.split(" ");
    classesArray.forEach((classname) => wrapper.classList.add(classname));
  }

  // set up the tooltip body
  tooltipBody.classList.add(TOOLTIP_BODY_CLASS);
  tooltipBody.setAttribute("id", tooltipID);
  tooltipBody.setAttribute("role", "tooltip");
  tooltipBody.setAttribute("aria-hidden", "true");

  // place the text in the tooltip
  tooltipBody.innerHTML = tooltipContent;

  return { tooltipBody, position, tooltipContent, wrapper };
};

// Setup our function to run on various events
const tooltip = behavior(
  {},
  {
    init(root) {
      select(TOOLTIP, root).forEach((tooltipTrigger) => {
        const {
          tooltipBody,
          position,
          tooltipContent,
          wrapper,
        } = setUpAttributes(tooltipTrigger);

        if (tooltipContent) {
          // Listeners for showing and hiding the tooltip
          addListenerMulti(
            tooltipTrigger,
            "mouseenter focus",
            function handleShow() {
              showToolTip(tooltipBody, tooltipTrigger, position, wrapper);
              return false;
            }
          );

          // Keydown here prevents tooltips from being read twice by screen reader. also allows excape key to close it (along with any other.)
          addListenerMulti(
            tooltipTrigger,
            "mouseleave blur keydown",
            function handleHide() {
              hideToolTip(tooltipBody);
              return false;
            }
          );
        } else {
          // throw error or let other tooltips on page function?
        }
      });
    },
  }
);

module.exports = tooltip;<|MERGE_RESOLUTION|>--- conflicted
+++ resolved
@@ -69,18 +69,6 @@
   const adjustToEdgeY = tooltipHeight + TRIANGLE_SIZE + SPACER;
 
   /**
-<<<<<<< HEAD
-   * Position the tooltip body when the trigger is hovered
-   * Removes old positioning classnames and reapplies. This allows
-   * positioning to change in case the user resizes browser or DOM manipulation
-   * causes tooltip to get clipped from viewport
-   *
-   * @param {string} setPos - can be "top", "bottom", "right", "left"
-   */
-  const setPositionClass = (setPos) => {
-    tooltipBody.classList.remove(`${TOOLTIP_BODY_CLASS}--${tooltipPosition}`);
-    tooltipPosition = setPos;
-=======
   * Position the tooltip body when the trigger is hovered
   * Removes old positioning classnames and reapplies. This allows
   * positioning to change in case the user resizes browser or DOM manipulation
@@ -93,7 +81,6 @@
     tooltipBody.classList.remove(`${TOOLTIP_BODY_CLASS}--bottom`);
     tooltipBody.classList.remove(`${TOOLTIP_BODY_CLASS}--right`);
     tooltipBody.classList.remove(`${TOOLTIP_BODY_CLASS}--left`);
->>>>>>> bb4e084f
     tooltipBody.classList.add(`${TOOLTIP_BODY_CLASS}--${setPos}`);
   };
 
