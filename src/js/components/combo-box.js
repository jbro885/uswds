const keymap = require("receptor/keymap");
const select = require("../utils/select");
const behavior = require("../utils/behavior");
const { prefix: PREFIX } = require("../config");
const { CLICK } = require("../events");

const COMBO_BOX_CLASS = `${PREFIX}-combo-box`;
const COMBO_BOX_PRISTINE_CLASS = `${COMBO_BOX_CLASS}--pristine`;
const SELECT_CLASS = `${COMBO_BOX_CLASS}__select`;
const INPUT_CLASS = `${COMBO_BOX_CLASS}__input`;
const CLEAR_INPUT_BUTTON_CLASS = `${COMBO_BOX_CLASS}__clear-input`;
const CLEAR_INPUT_BUTTON_WRAPPER_CLASS = `${CLEAR_INPUT_BUTTON_CLASS}__wrapper`;
const INPUT_BUTTON_SEPARATOR_CLASS = `${COMBO_BOX_CLASS}__input-button-separator`;
const TOGGLE_LIST_BUTTON_CLASS = `${COMBO_BOX_CLASS}__toggle-list`;
const TOGGLE_LIST_BUTTON_WRAPPER_CLASS = `${TOGGLE_LIST_BUTTON_CLASS}__wrapper`;
const LIST_CLASS = `${COMBO_BOX_CLASS}__list`;
const LIST_OPTION_CLASS = `${COMBO_BOX_CLASS}__list-option`;
const LIST_OPTION_FOCUSED_CLASS = `${LIST_OPTION_CLASS}--focused`;
const LIST_OPTION_SELECTED_CLASS = `${LIST_OPTION_CLASS}--selected`;
const STATUS_CLASS = `${COMBO_BOX_CLASS}__status`;

const COMBO_BOX = `.${COMBO_BOX_CLASS}`;
const SELECT = `.${SELECT_CLASS}`;
const INPUT = `.${INPUT_CLASS}`;
const CLEAR_INPUT_BUTTON = `.${CLEAR_INPUT_BUTTON_CLASS}`;
const TOGGLE_LIST_BUTTON = `.${TOGGLE_LIST_BUTTON_CLASS}`;
const LIST = `.${LIST_CLASS}`;
const LIST_OPTION = `.${LIST_OPTION_CLASS}`;
const LIST_OPTION_FOCUSED = `.${LIST_OPTION_FOCUSED_CLASS}`;
const LIST_OPTION_SELECTED = `.${LIST_OPTION_SELECTED_CLASS}`;
const STATUS = `.${STATUS_CLASS}`;

const DEFAULT_FILTER = ".*{{query}}.*";

const noop = () => {};

/**
 * set the value of the element and dispatch a change event
 *
 * @param {HTMLInputElement|HTMLSelectElement} el The element to update
 * @param {string} value The new value of the element
 */
const changeElementValue = (el, value = "") => {
  const elementToChange = el;
  elementToChange.value = value;

  const event = new CustomEvent("change", {
    bubbles: true,
    cancelable: true,
    detail: { value },
  });
  elementToChange.dispatchEvent(event);
};

/**
 * The elements within the combo box.
 * @typedef {Object} ComboBoxContext
 * @property {HTMLElement} comboBoxEl
 * @property {HTMLSelectElement} selectEl
 * @property {HTMLInputElement} inputEl
 * @property {HTMLUListElement} listEl
 * @property {HTMLDivElement} statusEl
 * @property {HTMLLIElement} focusedOptionEl
 * @property {HTMLLIElement} selectedOptionEl
 * @property {HTMLButtonElement} toggleListBtnEl
 * @property {HTMLButtonElement} clearInputBtnEl
 * @property {boolean} isPristine
 * @property {boolean} disableFiltering
 */

/**
 * Get an object of elements belonging directly to the given
 * combo box component.
 *
 * @param {HTMLElement} el the element within the combo box
 * @returns {ComboBoxContext} elements
 */
const getComboBoxContext = (el) => {
  const comboBoxEl = el.closest(COMBO_BOX);

  if (!comboBoxEl) {
    throw new Error(`Element is missing outer ${COMBO_BOX}`);
  }

  const selectEl = comboBoxEl.querySelector(SELECT);
  const inputEl = comboBoxEl.querySelector(INPUT);
  const listEl = comboBoxEl.querySelector(LIST);
  const statusEl = comboBoxEl.querySelector(STATUS);
  const focusedOptionEl = comboBoxEl.querySelector(LIST_OPTION_FOCUSED);
  const selectedOptionEl = comboBoxEl.querySelector(LIST_OPTION_SELECTED);
  const toggleListBtnEl = comboBoxEl.querySelector(TOGGLE_LIST_BUTTON);
  const clearInputBtnEl = comboBoxEl.querySelector(CLEAR_INPUT_BUTTON);

  const isPristine = comboBoxEl.classList.contains(COMBO_BOX_PRISTINE_CLASS);
  const disableFiltering = comboBoxEl.dataset.disableFiltering === "true";

  return {
    comboBoxEl,
    selectEl,
    inputEl,
    listEl,
    statusEl,
    focusedOptionEl,
    selectedOptionEl,
    toggleListBtnEl,
    clearInputBtnEl,
    isPristine,
<<<<<<< HEAD
=======
    disableFiltering,
>>>>>>> c485e2ad
  };
};

/**
 * Disable the combo-box component
 *
 * @param {HTMLInputElement} el An element within the combo box component
 */
const disable = (el) => {
  const { inputEl, toggleListBtnEl, clearInputBtnEl } = getComboBoxContext(el);

  clearInputBtnEl.hidden = true;
  clearInputBtnEl.disabled = true;
  toggleListBtnEl.disabled = true;
  inputEl.disabled = true;
};

/**
 * Enable the combo-box component
 *
 * @param {HTMLInputElement} el An element within the combo box component
 */
const enable = (el) => {
  const { inputEl, toggleListBtnEl, clearInputBtnEl } = getComboBoxContext(el);

  clearInputBtnEl.hidden = false;
  clearInputBtnEl.disabled = false;
  toggleListBtnEl.disabled = false;
  inputEl.disabled = false;
};

/**
 * Enhance a select element into a combo box component.
 *
 * @param {HTMLElement} _comboBoxEl The initial element of the combo box component
 */
<<<<<<< HEAD
const enhanceComboBox = (comboBoxEl) => {
=======
const enhanceComboBox = (_comboBoxEl) => {
  const comboBoxEl = _comboBoxEl.closest(COMBO_BOX);

  if (comboBoxEl.dataset.enhanced) return;

>>>>>>> c485e2ad
  const selectEl = comboBoxEl.querySelector("select");

  if (!selectEl) {
    throw new Error(`${COMBO_BOX} is missing inner select`);
  }

  const selectId = selectEl.id;
  const listId = `${selectId}--list`;
  const assistiveHintID = `${selectId}--assistiveHint`;
  const additionalAttributes = [];
  const defaultValue = comboBoxEl.dataset.defaultValue;
  const placeholder = comboBoxEl.dataset.placeholder;
  let selectedOption;

  if (placeholder) {
    additionalAttributes.push(`placeholder="${placeholder}"`);
  }

  if (defaultValue) {
    for (let i = 0, len = selectEl.options.length; i < len; i += 1) {
      const optionEl = selectEl.options[i];

      if (optionEl.value === defaultValue) {
        selectedOption = optionEl;
        break;
      }
    }
  }

  selectEl.setAttribute("aria-hidden", "true");
  selectEl.setAttribute("tabindex", "-1");
  selectEl.classList.add("usa-sr-only", SELECT_CLASS);
  selectEl.id = "";
  selectEl.value = "";

  ["required", "aria-label", "aria-labelledby"].forEach((name) => {
    if (selectEl.hasAttribute(name)) {
      const value = selectEl.getAttribute(name);
      additionalAttributes.push(`${name}="${value}"`);
      selectEl.removeAttribute(name);
    }
  });

  comboBoxEl.insertAdjacentHTML(
    "beforeend",
    [
      `<input
        aria-owns="${listId}"
        aria-autocomplete="list"
        aria-describedby="${assistiveHintID}"
        aria-expanded="false"
        autocapitalize="off"
        autocomplete="off"
        id="${selectId}"
        class="${INPUT_CLASS}"
        type="text"
        role="combobox"
        ${additionalAttributes.join(" ")}
      >`,
      `<span class="${CLEAR_INPUT_BUTTON_WRAPPER_CLASS}" tabindex="-1">
        <button type="button" class="${CLEAR_INPUT_BUTTON_CLASS}" aria-label="Clear the select contents">&nbsp;</button>
      </span>`,
      `<span class="${INPUT_BUTTON_SEPARATOR_CLASS}">&nbsp;</span>`,
      `<span class="${TOGGLE_LIST_BUTTON_WRAPPER_CLASS}" tabindex="-1">
        <button type="button" tabindex="-1" class="${TOGGLE_LIST_BUTTON_CLASS}" aria-label="Toggle the dropdown list">&nbsp;</button>
      </span>`,
      `<ul
        tabindex="-1"
        id="${listId}"
        class="${LIST_CLASS}"
        role="listbox"
        hidden>
      </ul>`,
      `<div class="${STATUS_CLASS} usa-sr-only" role="status"></div>`,
      `<span id="${assistiveHintID}" class="usa-sr-only">
        When autocomplete results are available use up and down arrows to review and enter to select.
        Touch device users, explore by touch or with swipe gestures.
      </span>`,
    ].join("")
  );

  if (selectedOption) {
    const { inputEl } = getComboBoxContext(comboBoxEl);
    changeElementValue(selectEl, selectedOption.value);
    changeElementValue(inputEl, selectedOption.text);
    comboBoxEl.classList.add(COMBO_BOX_PRISTINE_CLASS);
  }

  if (selectEl.disabled) {
    disable(comboBoxEl);
    selectEl.disabled = false;
  }

  comboBoxEl.dataset.enhanced = "true";
};

/**
 * Manage the focused element within the list options when
 * navigating via keyboard.
 *
 * @param {HTMLElement} el An anchor element within the combo box component
 * @param {HTMLElement} nextEl An element within the combo box component
 * @param {Object} options options
 * @param {boolean} options.skipFocus skip focus of highlighted item
 * @param {boolean} options.preventScroll should skip procedure to scroll to element
 */
const highlightOption = (el, nextEl, { skipFocus, preventScroll } = {}) => {
  const { inputEl, listEl, focusedOptionEl } = getComboBoxContext(el);

  if (focusedOptionEl) {
    focusedOptionEl.classList.remove(LIST_OPTION_FOCUSED_CLASS);
    focusedOptionEl.setAttribute("tabIndex", "-1");
  }

  if (nextEl) {
    inputEl.setAttribute("aria-activedescendant", nextEl.id);
    nextEl.setAttribute("tabIndex", "0");
    nextEl.classList.add(LIST_OPTION_FOCUSED_CLASS);

    if (!preventScroll) {
      const optionBottom = nextEl.offsetTop + nextEl.offsetHeight;
      const currentBottom = listEl.scrollTop + listEl.offsetHeight;

      if (optionBottom > currentBottom) {
        listEl.scrollTop = optionBottom - listEl.offsetHeight;
      }

      if (nextEl.offsetTop < listEl.scrollTop) {
        listEl.scrollTop = nextEl.offsetTop;
      }
    }

    if (!skipFocus) {
      nextEl.focus({ preventScroll });
    }
  } else {
    inputEl.setAttribute("aria-activedescendant", "");
    inputEl.focus();
  }
};

/**
 * Generate a dynamic regular expression based off of a replaceable and possibly filtered value.
 *
 * @param {string} el An element within the combo box component
 * @param {string} query The value to use in the regular expression
 * @param {object} extras An object of regular expressions to replace and filter the query
 */
const generateDynamicRegExp = (filter, query = "", extras = {}) => {
  const escapeRegExp = (text) => {
    return text.replace(/[-[\]{}()*+?.,\\^$|#\s]/g, "\\$&");
  };

  let find = filter.replace(/{{(.*?)}}/g, (m, $1) => {
    const key = $1.trim();
    const queryFilter = extras[key];
    if (key !== "query" && queryFilter) {
      const matcher = new RegExp(queryFilter, "i");
      const matches = query.match(matcher);

      if (matches) {
        return escapeRegExp(matches[1]);
      }

      return "";
    }
    return escapeRegExp(query);
  });

  find = "^(?:" + find + ")$";

  return new RegExp(find, "i");
};

/**
 * Display the option list of a combo box component.
 *
 * @param {HTMLElement} el An element within the combo box component
 */
const displayList = (el) => {
  const {
    comboBoxEl,
    selectEl,
    inputEl,
    listEl,
    statusEl,
    isPristine,
<<<<<<< HEAD
=======
    disableFiltering,
>>>>>>> c485e2ad
  } = getComboBoxContext(el);
  let selectedItemId;
  let firstFoundId;

  const listOptionBaseId = `${listEl.id}--option-`;

  const inputValue = (inputEl.value || "").toLowerCase();
  const filter = comboBoxEl.dataset.filter || DEFAULT_FILTER;
  const regex = generateDynamicRegExp(filter, inputValue, comboBoxEl.dataset);

  const options = [];
  for (let i = 0, len = selectEl.options.length; i < len; i += 1) {
    const optionEl = selectEl.options[i];
    const optionId = `${listOptionBaseId}${options.length}`;

    if (
      optionEl.value &&
      (disableFiltering ||
        isPristine ||
        !inputValue ||
        regex.test(optionEl.text))
    ) {
      if (selectEl.value && optionEl.value === selectEl.value) {
        selectedItemId = optionId;
      }

      if (disableFiltering && !firstFoundId && regex.test(optionEl.text)) {
        firstFoundId = optionId;
      }

      options.push(optionEl);
    }
  }

  const numOptions = options.length;
  const optionHtml = options
    .map((option, index) => {
      const optionId = `${listOptionBaseId}${index}`;
      const classes = [LIST_OPTION_CLASS];
      let tabindex = "-1";
      let ariaSelected = "false";

      if (optionId === selectedItemId) {
        classes.push(LIST_OPTION_SELECTED_CLASS, LIST_OPTION_FOCUSED_CLASS);
        tabindex = "0";
        ariaSelected = "true";
      }

      if (!selectedItemId && index === 0) {
        classes.push(LIST_OPTION_FOCUSED_CLASS);
        tabindex = "0";
      }

      return `<li
          aria-selected="false"
          aria-setsize="${options.length}"
          aria-posinset="${index + 1}"
          aria-selected="${ariaSelected}"
          id="${optionId}"
          class="${classes.join(" ")}"
          tabindex="${tabindex}"
          role="option"
          data-value="${option.value}"
        >${option.text}</li>`;
    })
    .join("");

  const noResults = `<li class="${LIST_OPTION_CLASS}--no-results">No results found</li>`;

  listEl.hidden = false;
  listEl.innerHTML = numOptions ? optionHtml : noResults;

  inputEl.setAttribute("aria-expanded", "true");

  statusEl.innerHTML = numOptions
    ? `${numOptions} result${numOptions > 1 ? "s" : ""} available.`
    : "No results.";

  let itemToFocus;

  if (isPristine && selectedItemId) {
<<<<<<< HEAD
    const selectedOptionEl = listEl.querySelector("#" + selectedItemId);
    highlightOption(listEl, null, selectedOptionEl, {
=======
    itemToFocus = listEl.querySelector("#" + selectedItemId);
  } else if (disableFiltering && firstFoundId) {
    itemToFocus = listEl.querySelector("#" + firstFoundId);
  }

  if (itemToFocus) {
    highlightOption(listEl, itemToFocus, {
>>>>>>> c485e2ad
      skipFocus: true,
    });
  }
};

/**
 * Hide the option list of a combo box component.
 *
 * @param {HTMLElement} el An element within the combo box component
 */
const hideList = (el) => {
  const { inputEl, listEl, statusEl, focusedOptionEl } = getComboBoxContext(el);

  statusEl.innerHTML = "";

  inputEl.setAttribute("aria-expanded", "false");
  inputEl.setAttribute("aria-activedescendant", "");

  if (focusedOptionEl) {
    focusedOptionEl.classList.remove(LIST_OPTION_FOCUSED_CLASS);
  }

  listEl.scrollTop = 0;
  listEl.hidden = true;
};

/**
 * Select an option list of the combo box component.
 *
 * @param {HTMLElement} listOptionEl The list option being selected
 */
const selectItem = (listOptionEl) => {
  const { comboBoxEl, selectEl, inputEl } = getComboBoxContext(listOptionEl);

  changeElementValue(selectEl, listOptionEl.dataset.value);
  changeElementValue(inputEl, listOptionEl.textContent);
  comboBoxEl.classList.add(COMBO_BOX_PRISTINE_CLASS);
  hideList(comboBoxEl);
  inputEl.focus();
};

/**
 * Clear the input of the combo box
 *
 * @param {HTMLButtonElement} clearButtonEl The clear input button
 */
const clearInput = (clearButtonEl) => {
  const { comboBoxEl, listEl, selectEl, inputEl } = getComboBoxContext(
    clearButtonEl
  );
  const listShown = !listEl.hidden;

  if (selectEl.value) changeElementValue(selectEl);
  if (inputEl.value) changeElementValue(inputEl);
  comboBoxEl.classList.remove(COMBO_BOX_PRISTINE_CLASS);

  if (listShown) displayList(comboBoxEl);
  inputEl.focus();
};

/**
 * Reset the select based off of currently set select value
 *
 * @param {HTMLElement} el An element within the combo box component
 */
const resetSelection = (el) => {
  const { comboBoxEl, selectEl, inputEl } = getComboBoxContext(el);

  const selectValue = selectEl.value;
  const inputValue = (inputEl.value || "").toLowerCase();

  if (selectValue) {
    for (let i = 0, len = selectEl.options.length; i < len; i += 1) {
      const optionEl = selectEl.options[i];
      if (optionEl.value === selectValue) {
        if (inputValue !== optionEl.text) {
          changeElementValue(inputEl, optionEl.text);
        }
        comboBoxEl.classList.add(COMBO_BOX_PRISTINE_CLASS);
        return;
      }
    }
  }

  if (inputValue) {
    changeElementValue(inputEl);
  }
};

/**
 * Select an option list of the combo box component based off of
 * having a current focused list option or
 * having test that completely matches a list option.
 * Otherwise it clears the input and select.
 *
 * @param {HTMLElement} el An element within the combo box component
 */
const completeSelection = (el) => {
<<<<<<< HEAD
  const {
    comboBoxEl,
    selectEl,
    inputEl,
    statusEl,
    focusedOptionEl,
  } = getComboBoxContext(el);
=======
  const { comboBoxEl, selectEl, inputEl, statusEl } = getComboBoxContext(el);
>>>>>>> c485e2ad

  statusEl.textContent = "";

  const inputValue = (inputEl.value || "").toLowerCase();

  if (inputValue) {
    for (let i = 0, len = selectEl.options.length; i < len; i += 1) {
      const optionEl = selectEl.options[i];
      if (optionEl.text.toLowerCase() === inputValue) {
        changeElementValue(selectEl, optionEl.value);
        changeElementValue(inputEl, optionEl.text);
        comboBoxEl.classList.add(COMBO_BOX_PRISTINE_CLASS);
        return;
      }
    }
  }

  resetSelection(comboBoxEl);
};

/**
 * Handle the escape event within the combo box component.
 *
 * @param {KeyboardEvent} event An event within the combo box component
 */
const handleEscape = (event) => {
  const { comboBoxEl, inputEl } = getComboBoxContext(event.target);

  hideList(comboBoxEl);
  resetSelection(comboBoxEl);
  inputEl.focus();
};

/**
 * Handle the down event within the combo box component.
 *
 * @param {KeyboardEvent} event An event within the combo box component
 */
<<<<<<< HEAD
const handleDown = (event) => {
  const { comboBoxEl, listEl, focusedOptionEl } = getComboBoxContext(
    event.target
  );
=======
const handleDownFromInput = (event) => {
  const { comboBoxEl, listEl } = getComboBoxContext(event.target);
>>>>>>> c485e2ad

  if (listEl.hidden) {
    displayList(comboBoxEl);
  }

  let nextOptionEl =
    listEl.querySelector(LIST_OPTION_FOCUSED) ||
    listEl.querySelector(LIST_OPTION);

  if (nextOptionEl) {
    highlightOption(comboBoxEl, nextOptionEl);
  }

  event.preventDefault();
};

/**
 * Handle the enter event from an input element within the combo box component.
 *
 * @param {KeyboardEvent} event An event within the combo box component
 */
const handleEnterFromInput = (event) => {
  const { comboBoxEl, listEl } = getComboBoxContext(event.target);
  const listShown = !listEl.hidden;

  completeSelection(comboBoxEl);

  if (listShown) {
    hideList(comboBoxEl);
  }

  event.preventDefault();
};

/**
 * Handle the down event within the combo box component.
 *
 * @param {KeyboardEvent} event An event within the combo box component
 */
const handleDownFromListOption = (event) => {
  const focusedOptionEl = event.target;
  const nextOptionEl = focusedOptionEl.nextSibling;

  if (nextOptionEl) {
    highlightOption(focusedOptionEl, nextOptionEl);
  }

  event.preventDefault();
};

/**
 * Handle the tab event from an list option element within the combo box component.
 *
 * @param {KeyboardEvent} event An event within the combo box component
 */
const handleTabFromListOption = (event) => {
  selectItem(event.target);
  event.preventDefault();
};

/**
 * Handle the enter event from list option within the combo box component.
 *
 * @param {KeyboardEvent} event An event within the combo box component
 */
const handleEnterFromListOption = (event) => {
  selectItem(event.target);
  event.preventDefault();
};

/**
 * Handle the up event from list option within the combo box component.
 *
 * @param {KeyboardEvent} event An event within the combo box component
 */
const handleUpFromListOption = (event) => {
  const { comboBoxEl, listEl, focusedOptionEl } = getComboBoxContext(
    event.target
  );
  const nextOptionEl = focusedOptionEl && focusedOptionEl.previousSibling;
  const listShown = !listEl.hidden;

  highlightOption(comboBoxEl, nextOptionEl);

  if (listShown) {
    event.preventDefault();
  }

  if (!nextOptionEl) {
    hideList(comboBoxEl);
  }
};

/**
 * Select list option on the mousemove event.
 *
 * @param {MouseEvent} event The mousemove event
 * @param {HTMLLIElement} listOptionEl An element within the combo box component
 */
const handleMousemove = (listOptionEl) => {
  const isCurrentlyFocused = listOptionEl.classList.contains(
    LIST_OPTION_FOCUSED_CLASS
  );

  if (isCurrentlyFocused) return;

<<<<<<< HEAD
  const { comboBoxEl, focusedOptionEl } = getComboBoxContext(listOptionEl);

  highlightOption(comboBoxEl, focusedOptionEl, listOptionEl, {
=======
  highlightOption(listOptionEl, listOptionEl, {
>>>>>>> c485e2ad
    preventScroll: true,
  });
};

/**
 * Toggle the list when the button is clicked
 *
 * @param {HTMLElement} el An element within the combo box component
 */
const toggleList = (el) => {
  const { comboBoxEl, listEl, inputEl } = getComboBoxContext(el);

  if (listEl.hidden) {
    displayList(comboBoxEl);
  } else {
    hideList(comboBoxEl);
  }

  inputEl.focus();
};

/**
 * Handle click from input
 *
 * @param {HTMLInputElement} el An element within the combo box component
 */
const handleClickFromInput = (el) => {
  const { comboBoxEl, listEl } = getComboBoxContext(el);

  if (listEl.hidden) {
    displayList(comboBoxEl);
  }
};

const comboBox = behavior(
  {
    [CLICK]: {
      [INPUT]() {
        if (this.disabled) return;
        handleClickFromInput(this);
      },
      [TOGGLE_LIST_BUTTON]() {
        if (this.disabled) return;
        toggleList(this);
      },
      [LIST_OPTION]() {
        if (this.disabled) return;
        selectItem(this);
      },
      [CLEAR_INPUT_BUTTON]() {
        if (this.disabled) return;
        clearInput(this);
      },
    },
    focusout: {
      [COMBO_BOX](event) {
        if (!this.contains(event.relatedTarget)) {
          resetSelection(this);
          hideList(this);
        }
      },
    },
    keydown: {
      [COMBO_BOX]: keymap({
<<<<<<< HEAD
        ArrowDown: handleDown,
        Down: handleDown,
=======
>>>>>>> c485e2ad
        Escape: handleEscape,
      }),
      [INPUT]: keymap({
        Enter: handleEnterFromInput,
<<<<<<< HEAD
=======
        ArrowDown: handleDownFromInput,
        Down: handleDownFromInput,
>>>>>>> c485e2ad
      }),
      [LIST_OPTION]: keymap({
        ArrowUp: handleUpFromListOption,
        Up: handleUpFromListOption,
        ArrowDown: handleDownFromListOption,
        Down: handleDownFromListOption,
        Enter: handleEnterFromListOption,
        Tab: handleTabFromListOption,
        "Shift+Tab": noop,
      }),
    },
    input: {
      [INPUT]() {
        const comboBoxEl = this.closest(COMBO_BOX);
        comboBoxEl.classList.remove(COMBO_BOX_PRISTINE_CLASS);
        displayList(this);
      },
    },
    mousemove: {
      [LIST_OPTION]() {
        handleMousemove(this);
      },
    },
  },
  {
    init(root) {
      select(COMBO_BOX, root).forEach((comboBoxEl) => {
        enhanceComboBox(comboBoxEl);
      });
    },
    getComboBoxContext,
    enhanceComboBox,
    generateDynamicRegExp,
    disable,
    enable,
    displayList,
    hideList,
<<<<<<< HEAD
=======
    COMBO_BOX_CLASS,
>>>>>>> c485e2ad
  }
);

module.exports = comboBox;<|MERGE_RESOLUTION|>--- conflicted
+++ resolved
@@ -105,10 +105,7 @@
     toggleListBtnEl,
     clearInputBtnEl,
     isPristine,
-<<<<<<< HEAD
-=======
     disableFiltering,
->>>>>>> c485e2ad
   };
 };
 
@@ -145,15 +142,11 @@
  *
  * @param {HTMLElement} _comboBoxEl The initial element of the combo box component
  */
-<<<<<<< HEAD
-const enhanceComboBox = (comboBoxEl) => {
-=======
 const enhanceComboBox = (_comboBoxEl) => {
   const comboBoxEl = _comboBoxEl.closest(COMBO_BOX);
 
   if (comboBoxEl.dataset.enhanced) return;
 
->>>>>>> c485e2ad
   const selectEl = comboBoxEl.querySelector("select");
 
   if (!selectEl) {
@@ -341,10 +334,7 @@
     listEl,
     statusEl,
     isPristine,
-<<<<<<< HEAD
-=======
     disableFiltering,
->>>>>>> c485e2ad
   } = getComboBoxContext(el);
   let selectedItemId;
   let firstFoundId;
@@ -426,10 +416,6 @@
   let itemToFocus;
 
   if (isPristine && selectedItemId) {
-<<<<<<< HEAD
-    const selectedOptionEl = listEl.querySelector("#" + selectedItemId);
-    highlightOption(listEl, null, selectedOptionEl, {
-=======
     itemToFocus = listEl.querySelector("#" + selectedItemId);
   } else if (disableFiltering && firstFoundId) {
     itemToFocus = listEl.querySelector("#" + firstFoundId);
@@ -437,7 +423,6 @@
 
   if (itemToFocus) {
     highlightOption(listEl, itemToFocus, {
->>>>>>> c485e2ad
       skipFocus: true,
     });
   }
@@ -536,17 +521,7 @@
  * @param {HTMLElement} el An element within the combo box component
  */
 const completeSelection = (el) => {
-<<<<<<< HEAD
-  const {
-    comboBoxEl,
-    selectEl,
-    inputEl,
-    statusEl,
-    focusedOptionEl,
-  } = getComboBoxContext(el);
-=======
   const { comboBoxEl, selectEl, inputEl, statusEl } = getComboBoxContext(el);
->>>>>>> c485e2ad
 
   statusEl.textContent = "";
 
@@ -585,15 +560,8 @@
  *
  * @param {KeyboardEvent} event An event within the combo box component
  */
-<<<<<<< HEAD
-const handleDown = (event) => {
-  const { comboBoxEl, listEl, focusedOptionEl } = getComboBoxContext(
-    event.target
-  );
-=======
 const handleDownFromInput = (event) => {
   const { comboBoxEl, listEl } = getComboBoxContext(event.target);
->>>>>>> c485e2ad
 
   if (listEl.hidden) {
     displayList(comboBoxEl);
@@ -700,13 +668,7 @@
 
   if (isCurrentlyFocused) return;
 
-<<<<<<< HEAD
-  const { comboBoxEl, focusedOptionEl } = getComboBoxContext(listOptionEl);
-
-  highlightOption(comboBoxEl, focusedOptionEl, listOptionEl, {
-=======
   highlightOption(listOptionEl, listOptionEl, {
->>>>>>> c485e2ad
     preventScroll: true,
   });
 };
@@ -771,20 +733,12 @@
     },
     keydown: {
       [COMBO_BOX]: keymap({
-<<<<<<< HEAD
-        ArrowDown: handleDown,
-        Down: handleDown,
-=======
->>>>>>> c485e2ad
         Escape: handleEscape,
       }),
       [INPUT]: keymap({
         Enter: handleEnterFromInput,
-<<<<<<< HEAD
-=======
         ArrowDown: handleDownFromInput,
         Down: handleDownFromInput,
->>>>>>> c485e2ad
       }),
       [LIST_OPTION]: keymap({
         ArrowUp: handleUpFromListOption,
@@ -822,10 +776,7 @@
     enable,
     displayList,
     hideList,
-<<<<<<< HEAD
-=======
     COMBO_BOX_CLASS,
->>>>>>> c485e2ad
   }
 );
 
