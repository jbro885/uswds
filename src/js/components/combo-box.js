--- conflicted
+++ resolved
@@ -255,13 +255,8 @@
 const selectItem = listOptionEl => {
   const { comboBoxEl, selectEl, inputEl } = getComboBoxElements(listOptionEl);
 
-<<<<<<< HEAD
-  selectEl.value = listOptionEl.dataset.optionValue;
-  inputEl.value = listOptionEl.textContent;
-=======
   changeElementValue(selectEl, listOptionEl.dataset.optionValue);
   changeElementValue(inputEl, listOptionEl.textContent);
->>>>>>> 13bc09f8
   hideList(comboBoxEl);
   inputEl.focus();
 };
@@ -282,13 +277,8 @@
   statusEl.textContent = "";
 
   if (focusedOptionEl) {
-<<<<<<< HEAD
-    selectEl.value = focusedOptionEl.dataset.optionValue;
-    inputEl.value = focusedOptionEl.textContent;
-=======
     changeElementValue(selectEl, focusedOptionEl.dataset.optionValue);
     changeElementValue(inputEl, focusedOptionEl.textContent);
->>>>>>> 13bc09f8
     return;
   }
 
@@ -418,7 +408,6 @@
 const handleTabFromInput = event => {
   completeSelection(event.target);
 };
-
 
 /**
  * Handle the enter event from list option within the combo box component.
