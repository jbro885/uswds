--- conflicted
+++ resolved
@@ -331,16 +331,12 @@
   inputEl.setAttribute("aria-expanded", "false");
   inputEl.setAttribute("aria-activedescendant", "");
 
-<<<<<<< HEAD
   if (focusedOptionEl) {
     focusedOptionEl.classList.remove(LIST_OPTION_FOCUSED_CLASS);
   }
 
   listEl.scrollTop = 0;
-=======
->>>>>>> 48bd7bed
   listEl.hidden = true;
-  listEl.innerHTML = "";
 };
 
 /**
@@ -422,14 +418,6 @@
 };
 
 /**
-<<<<<<< HEAD
- * Handle the enter event within the combo box component.
- *
- * @param {KeyboardEvent} event An event within the combo box component
- */
-const handleEnter = event => {
-  const { comboBoxEl, inputEl, listEl } = getComboBoxContext(event.target);
-=======
  * Manage the focused element within the list options when
  * navigating via keyboard.
  *
@@ -515,18 +503,13 @@
  */
 const handleEnterFromInput = event => {
   const { comboBoxEl, listEl } = getComboBoxElements(event.target);
->>>>>>> 48bd7bed
   const listShown = !listEl.hidden;
 
   completeSelection(comboBoxEl);
 
   if (listShown) {
     hideList(comboBoxEl);
-<<<<<<< HEAD
     inputEl.focus();
-=======
-    event.preventDefault();
->>>>>>> 48bd7bed
   }
 
   event.preventDefault();
@@ -537,14 +520,9 @@
  *
  * @param {KeyboardEvent} event An event within the combo box component
  */
-<<<<<<< HEAD
-const handleEscape = event => {
-  const { comboBoxEl, inputEl } = getComboBoxContext(event.target);
-=======
 const handleTabFromInput = event => {
   completeSelection(event.target);
 };
->>>>>>> 48bd7bed
 
 /**
  * Handle the enter event from list option within the combo box component.
@@ -561,13 +539,8 @@
  *
  * @param {KeyboardEvent} event An event within the combo box component
  */
-<<<<<<< HEAD
-const handleUp = event => {
-  const { comboBoxEl, listEl, focusedOptionEl } = getComboBoxContext(
-=======
 const handleUpFromListOption = event => {
   const { comboBoxEl, listEl, focusedOptionEl } = getComboBoxElements(
->>>>>>> 48bd7bed
     event.target
   );
   const nextOptionEl = focusedOptionEl && focusedOptionEl.previousSibling;
@@ -590,15 +563,9 @@
  * @param {MouseEvent} event The mousemove event
  * @param {HTMLLIElement} listOptionEl An element within the combo box component
  */
-<<<<<<< HEAD
-const handleDown = event => {
-  const { comboBoxEl, listEl, focusedOptionEl } = getComboBoxContext(
-    event.target
-=======
 const handleMousemove = listOptionEl => {
   const isCurrentlyFocused = listOptionEl.classList.contains(
     LIST_OPTION_FOCUSED_CLASS
->>>>>>> 48bd7bed
   );
 
   if (isCurrentlyFocused) return;
