const keymap = require("receptor/keymap");
const select = require("../utils/select");
const behavior = require("../utils/behavior");
const { prefix: PREFIX } = require("../config");
const { CLICK } = require("../events");

const COMBO_BOX_CLASS = `${PREFIX}-combo-box`;
const COMBO_BOX_PRISTINE_CLASS = `${COMBO_BOX_CLASS}--pristine`;
const SELECT_CLASS = `${COMBO_BOX_CLASS}__select`;
const INPUT_CLASS = `${COMBO_BOX_CLASS}__input`;
const CLEAR_INPUT_BUTTON_CLASS = `${COMBO_BOX_CLASS}__clear-input`;
const CLEAR_INPUT_BUTTON_WRAPPER_CLASS = `${CLEAR_INPUT_BUTTON_CLASS}__wrapper`;
const LIST_CLASS = `${COMBO_BOX_CLASS}__list`;
const LIST_OPTION_CLASS = `${COMBO_BOX_CLASS}__list-option`;
const LIST_OPTION_FOCUSED_CLASS = `${LIST_OPTION_CLASS}--focused`;
const LIST_OPTION_SELECTED_CLASS = `${LIST_OPTION_CLASS}--selected`;
const STATUS_CLASS = `${COMBO_BOX_CLASS}__status`;

const COMBO_BOX = `.${COMBO_BOX_CLASS}`;
const SELECT = `.${SELECT_CLASS}`;
const INPUT = `.${INPUT_CLASS}`;
const CLEAR_INPUT_BUTTON = `.${CLEAR_INPUT_BUTTON_CLASS}`;
const LIST = `.${LIST_CLASS}`;
const LIST_OPTION = `.${LIST_OPTION_CLASS}`;
const LIST_OPTION_FOCUSED = `.${LIST_OPTION_FOCUSED_CLASS}`;
const STATUS = `.${STATUS_CLASS}`;

/**
<<<<<<< HEAD
=======
 * set the value of the element and dispatch a change event
 *
 * @param {HTMLInputElement|HTMLSelectElement} el The element to update
 * @param {string} value The new value of the element
 */
const changeElementValue = (el, value = "") => {
  const elementToChange = el;
  elementToChange.value = value;

  const event = new CustomEvent("change", {
    bubbles: true,
    cancelable: true,
    detail: { value }
  });
  elementToChange.dispatchEvent(event);
};

/**
 * Determine if the key code of an event is printable
 *
 * @param {number} keyCode The key code of the event
 * @returns {boolean} true is the key code is printable
 */
const isPrintableKeyCode = keyCode => {
  return (
    (keyCode > 47 && keyCode < 58) || // number keys
    keyCode === 32 || // space
    keyCode === 8 || // backspace
    (keyCode > 64 && keyCode < 91) || // letter keys
    (keyCode > 95 && keyCode < 112) || // numpad keys
    (keyCode > 185 && keyCode < 193) || // ;=,-./` (in order)
    (keyCode > 218 && keyCode < 223) // [\]' (in order)
  );
};

/**
>>>>>>> 13bc09f8
 * The elements within the combo box.
 * @typedef {Object} ComboBoxContext
 * @property {HTMLElement} comboBoxEl
 * @property {HTMLSelectElement} selectEl
 * @property {HTMLInputElement} inputEl
 * @property {HTMLUListElement} listEl
 * @property {HTMLDivElement} statusEl
 * @property {HTMLOptionElement} focusedOptionEl
 */

/**
 * Get an object of elements belonging directly to the given
 * combo box component.
 *
 * @param {HTMLElement} el the element within the combo box
 * @returns {ComboBoxContext} elements
 */
const getComboBoxContext = el => {
  const comboBoxEl = el.closest(COMBO_BOX);

  if (!comboBoxEl) {
    throw new Error(`Element is missing outer ${COMBO_BOX}`);
  }

  const selectEl = comboBoxEl.querySelector(SELECT);

  if (!selectEl) {
    throw new Error(`${COMBO_BOX} is missing inner ${SELECT}`);
  }

  const inputEl = comboBoxEl.querySelector(INPUT);
  const listEl = comboBoxEl.querySelector(LIST);
  const statusEl = comboBoxEl.querySelector(STATUS);
  const focusedOptionEl = comboBoxEl.querySelector(LIST_OPTION_FOCUSED);

  const isPristine = comboBoxEl.classList.contains(COMBO_BOX_PRISTINE_CLASS);

  return {
    comboBoxEl,
    selectEl,
    inputEl,
    listEl,
    statusEl,
    focusedOptionEl,
    isPristine
  };
};

/**
 * Enhance a select element into a combo box component.
 *
 * @param {HTMLElement} el The initial element within the combo box component
 */
const enhanceComboBox = el => {
  const comboBoxEl = el.closest(COMBO_BOX);

  if (!comboBoxEl) {
    throw new Error(`Element is missing outer ${COMBO_BOX}`);
  }

  const selectEl = comboBoxEl.querySelector(SELECT);

  if (!selectEl) {
    throw new Error(`${COMBO_BOX} is missing inner ${SELECT}`);
  }

  const selectId = selectEl.id;
  const listId = `${selectId}--list`;
  const assistiveHintID = `${selectId}--assistiveHint`;
  let placeholder = "";
  let selectedOption;
  const additionalAttributes = [];

  for (let i = 0, len = selectEl.options.length; i < len; i += 1) {
    const optionEl = selectEl.options[i];

    if (!placeholder && !optionEl.value) {
      placeholder = `placeholder="${optionEl.text}"`;
    }

    if (!selectedOption && optionEl.selected && optionEl.value) {
      selectedOption = optionEl;
    }

    if (placeholder && selectedOption) {
      break;
    }
  }

  selectEl.setAttribute("aria-hidden", "true");
  selectEl.setAttribute("tabindex", "-1");
  selectEl.classList.add("usa-sr-only");
  selectEl.id = "";

  ["required", "aria-label", "aria-labelledby"].forEach(name => {
    if (selectEl.hasAttribute(name)) {
      const value = selectEl.getAttribute(name);
      additionalAttributes.push(`${name}="${value}"`);
      selectEl.removeAttribute(name);
    }
  });

  comboBoxEl.insertAdjacentHTML(
    "beforeend",
    [
      `<input
        aria-owns="${listId}"
        aria-autocomplete="list"
        aria-describedby="${assistiveHintID}"
        aria-expanded="false"
        autocapitalize="off"
        ${placeholder || ""}
        autocomplete="off"
        id="${selectId}"
        class="${INPUT_CLASS}"
        type="text"
        role="combobox"
        ${additionalAttributes.join(" ")}
      >`,
      `<span class="${CLEAR_INPUT_BUTTON_WRAPPER_CLASS}" tabindex="-1">
        <button type="button" class="${CLEAR_INPUT_BUTTON_CLASS}">&nbsp;</button>
      </span>`,
      `<ul
        tabindex="-1"
        id="${listId}"
        class="${LIST_CLASS}"
        role="listbox"
        hidden>
      </ul>`,
      `<div class="${STATUS_CLASS} usa-sr-only" role="status">
      </div>`,
      `<span id="${assistiveHintID}" class="usa-sr-only">
        When autocomplete results are available use up and down arrows to review and enter to select.
        Touch device users, explore by touch or with swipe gestures.
      </span>`
    ].join("")
  );

  if (selectedOption) {
<<<<<<< HEAD
    const { inputEl } = getComboBoxContext(el);
    selectEl.value = selectedOption.value;
    inputEl.value = selectedOption.text;
=======
    const { inputEl } = getComboBoxElements(el);
    changeElementValue(selectEl, selectedOption.value);
    changeElementValue(inputEl, selectedOption.text);
>>>>>>> 13bc09f8
  }
};

/**
 * Manage the focused element within the list options when
 * navigating via keyboard.
 *
 * @param {HTMLElement} el An element within the combo box component
 * @param {HTMLElement} currentEl An element within the combo box component
 * @param {HTMLElement} nextEl An element within the combo box component
 * @param {boolean} skipFocus skip focus of highlighted item
 */
const highlightOption = (el, currentEl, nextEl, skipFocus) => {
  const { inputEl, listEl } = getComboBoxContext(el);

  if (currentEl) {
    currentEl.classList.remove(LIST_OPTION_FOCUSED_CLASS);
    currentEl.setAttribute("aria-selected", "false");
  }

  if (nextEl) {
    inputEl.setAttribute("aria-activedescendant", nextEl.id);
    nextEl.setAttribute("aria-selected", "true");
    nextEl.classList.add(LIST_OPTION_FOCUSED_CLASS);

    const optionBottom = nextEl.offsetTop + nextEl.offsetHeight;
    const currentBottom = listEl.scrollTop + listEl.offsetHeight;

    if (optionBottom > currentBottom) {
      listEl.scrollTop = optionBottom - listEl.offsetHeight;
    }

    if (nextEl.offsetTop < listEl.scrollTop) {
      listEl.scrollTop = nextEl.offsetTop;
    }

    if (!skipFocus) nextEl.focus();
  } else {
    inputEl.setAttribute("aria-activedescendant", "");
    inputEl.focus();
  }
};

/**
 * Display the option list of a combo box component.
 *
 * @param {HTMLElement} el An element within the combo box component
 */
const displayList = el => {
  const {
    selectEl,
    inputEl,
    listEl,
    statusEl,
    isPristine
  } = getComboBoxContext(el);
  let selectedItemId;

  const listOptionBaseId = `${listEl.id}--option-`;

  const inputValue = (inputEl.value || "").toLowerCase();

  const options = [];
  for (let i = 0, len = selectEl.options.length; i < len; i += 1) {
    const optionEl = selectEl.options[i];
    if (
      optionEl.value &&
      (isPristine ||
        !inputValue ||
        optionEl.text.toLowerCase().indexOf(inputValue) !== -1)
    ) {
      if (selectEl.value && optionEl.value === selectEl.value) {
        selectedItemId = `#${listOptionBaseId}${options.length}`;
      }

      options.push(optionEl);
    }
  }

  const numOptions = options.length;
  const optionHtml = options
    .map((option, index) => {
      const optionId = `${listOptionBaseId}${index}`;
      const classes = [LIST_OPTION_CLASS];

      if (optionId === selectedItemId) {
        classes.push(LIST_OPTION_SELECTED_CLASS);
      }

      return `<li
          aria-selected="false"
          aria-setsize="${options.length}"
          aria-posinset="${index + 1}"
          id="${optionId}"
          class="${classes.join(" ")}"
          tabindex="-1"
          role="option"
          data-value="${option.value}"
        >${option.text}</li>`;
    })
    .join("");

  const noResults = `<li class="${LIST_OPTION_CLASS}--no-results">No results found</li>`;

  listEl.hidden = false;
  listEl.innerHTML = numOptions ? optionHtml : noResults;

  inputEl.setAttribute("aria-expanded", "true");

  statusEl.innerHTML = numOptions
    ? `${numOptions} result${numOptions > 1 ? "s" : ""} available.`
    : "No results.";

  if (isPristine && selectedItemId) {
    highlightOption(listEl, null, listEl.querySelector(selectedItemId), true);
  }
};

/**
 * Hide the option list of a combo box component.
 *
 * @param {HTMLElement} el An element within the combo box component
 */
const hideList = el => {
  const { inputEl, listEl, statusEl, focusedOptionEl } = getComboBoxContext(el);

  statusEl.innerHTML = "";

  inputEl.setAttribute("aria-expanded", "false");
  inputEl.setAttribute("aria-activedescendant", "");

  if (focusedOptionEl) {
    focusedOptionEl.classList.remove(LIST_OPTION_FOCUSED_CLASS);
  }

  listEl.scrollTop = 0;
  listEl.hidden = true;
};

/**
 * Select an option list of the combo box component.
 *
 * @param {HTMLElement} listOptionEl The list option being selected
 */
const selectItem = listOptionEl => {
  const { comboBoxEl, selectEl, inputEl } = getComboBoxContext(listOptionEl);

<<<<<<< HEAD
  selectEl.value = listOptionEl.dataset.value;
  inputEl.value = listOptionEl.textContent;
  comboBoxEl.classList.add(COMBO_BOX_PRISTINE_CLASS);
=======
  changeElementValue(selectEl, listOptionEl.dataset.optionValue);
  changeElementValue(inputEl, listOptionEl.textContent);
>>>>>>> 13bc09f8
  hideList(comboBoxEl);
  inputEl.focus();
};

/**
 * Clear the input of the combobox
 *
 * @param {HTMLButtonElement} clearButtonEl The clear input button
 */
const clearInput = clearButtonEl => {
  const { comboBoxEl, selectEl, inputEl } = getComboBoxContext(clearButtonEl);

  inputEl.focus();
  selectEl.value = "";
  inputEl.value = "";
  comboBoxEl.classList.remove(COMBO_BOX_PRISTINE_CLASS);
};

/**
 * Select an option list of the combo box component based off of
 * having a current focused list option or
 * having test that completely matches a list option.
 * Otherwise it clears the input and select.
 *
 * @param {HTMLElement} el An element within the combo box component
 */
const completeSelection = el => {
  const {
    comboBoxEl,
    selectEl,
    inputEl,
    statusEl,
    focusedOptionEl
  } = getComboBoxContext(el);

  statusEl.textContent = "";

  if (focusedOptionEl) {
<<<<<<< HEAD
    selectEl.value = focusedOptionEl.dataset.value;
    inputEl.value = focusedOptionEl.textContent;
    comboBoxEl.classList.add(COMBO_BOX_PRISTINE_CLASS);
=======
    changeElementValue(selectEl, focusedOptionEl.dataset.optionValue);
    changeElementValue(inputEl, focusedOptionEl.textContent);
>>>>>>> 13bc09f8
    return;
  }

  const inputValue = (inputEl.value || "").toLowerCase();

  if (inputValue) {
    for (let i = 0, len = selectEl.options.length; i < len; i += 1) {
      const optionEl = selectEl.options[i];
      if (optionEl.text.toLowerCase() === inputValue) {
<<<<<<< HEAD
        selectEl.value = optionEl.value;
        inputEl.value = optionEl.text;
        comboBoxEl.classList.add(COMBO_BOX_PRISTINE_CLASS);
=======
        changeElementValue(selectEl, optionEl.value);
        changeElementValue(inputEl, optionEl.text);
>>>>>>> 13bc09f8
        return;
      }
    }
  }

  if (selectEl.value) {
    changeElementValue(selectEl);
  }

  if (inputEl.value) {
    changeElementValue(inputEl);
  }
};

/**
 * Handle the enter event within the combo box component.
 *
 * @param {KeyboardEvent} event An event within the combo box component
 */
const handleEnter = event => {
  const { comboBoxEl, inputEl, listEl } = getComboBoxContext(event.target);
  const listShown = !listEl.hidden;

  completeSelection(comboBoxEl);

  if (listShown) {
    hideList(comboBoxEl);
    inputEl.focus();
    event.preventDefault();
  }
};

/**
 * Handle the down event within the combo box component.
 *
 * @param {KeyboardEvent} event An event within the combo box component
 */
const handleEscape = event => {
  const { comboBoxEl, inputEl } = getComboBoxContext(event.target);

  hideList(comboBoxEl);
  inputEl.focus();
};

/**
 * Handle the up event within the combo box component.
 *
 * @param {KeyboardEvent} event An event within the combo box component
 */
const handleUp = event => {
  const { comboBoxEl, listEl, focusedOptionEl } = getComboBoxContext(
    event.target
  );
  const nextOptionEl = focusedOptionEl && focusedOptionEl.previousSibling;
  const listShown = !listEl.hidden;

  highlightOption(comboBoxEl, focusedOptionEl, nextOptionEl);

  if (listShown) {
    event.preventDefault();
  }

  if (!nextOptionEl) {
    hideList(comboBoxEl);
  }
};

/**
 * Handle the down event within the combo box component.
 *
 * @param {KeyboardEvent} event An event within the combo box component
 */
const handleDown = event => {
  const { comboBoxEl, listEl, focusedOptionEl } = getComboBoxContext(
    event.target
  );

  if (listEl.hidden) {
    displayList(comboBoxEl);
  }

  const nextOptionEl = focusedOptionEl
    ? focusedOptionEl.nextSibling
    : listEl.querySelector(LIST_OPTION);

  if (nextOptionEl) {
    highlightOption(comboBoxEl, focusedOptionEl, nextOptionEl);
  }

  event.preventDefault();
};

const comboBox = behavior(
  {
    [CLICK]: {
      [INPUT]() {
        displayList(this);
      },
      [LIST_OPTION]() {
        selectItem(this);
      },
      [CLEAR_INPUT_BUTTON]() {
        clearInput(this);
      }
    },
    focusout: {
      [COMBO_BOX](event) {
        const { comboBoxEl } = getComboBoxContext(event.target);
        if (!comboBoxEl.contains(event.relatedTarget)) {
          completeSelection(comboBoxEl);
          hideList(comboBoxEl);
        }
      }
    },
    keydown: {
      [COMBO_BOX]: keymap({
        ArrowUp: handleUp,
        Up: handleUp,
        ArrowDown: handleDown,
        Down: handleDown,
        Escape: handleEscape,
        Enter: handleEnter
      })
    },
    input: {
      [INPUT]() {
        const comboBoxEl = this.closest(COMBO_BOX);
        comboBoxEl.classList.remove(COMBO_BOX_PRISTINE_CLASS);
        displayList(this);
      }
    }
  },
  {
    init(root) {
      select(SELECT, root).forEach(selectEl => {
        enhanceComboBox(selectEl);
      });
    }
  }
);

module.exports = comboBox;<|MERGE_RESOLUTION|>--- conflicted
+++ resolved
@@ -10,6 +10,9 @@
 const INPUT_CLASS = `${COMBO_BOX_CLASS}__input`;
 const CLEAR_INPUT_BUTTON_CLASS = `${COMBO_BOX_CLASS}__clear-input`;
 const CLEAR_INPUT_BUTTON_WRAPPER_CLASS = `${CLEAR_INPUT_BUTTON_CLASS}__wrapper`;
+const INPUT_BUTTON_SEPARATOR_CLASS = `${COMBO_BOX_CLASS}__input-button-separator`;
+const TOGGLE_LIST_BUTTON_CLASS = `${COMBO_BOX_CLASS}__toggle-list`;
+const TOGGLE_LIST_BUTTON_WRAPPER_CLASS = `${TOGGLE_LIST_BUTTON_CLASS}__wrapper`;
 const LIST_CLASS = `${COMBO_BOX_CLASS}__list`;
 const LIST_OPTION_CLASS = `${COMBO_BOX_CLASS}__list-option`;
 const LIST_OPTION_FOCUSED_CLASS = `${LIST_OPTION_CLASS}--focused`;
@@ -26,8 +29,6 @@
 const STATUS = `.${STATUS_CLASS}`;
 
 /**
-<<<<<<< HEAD
-=======
  * set the value of the element and dispatch a change event
  *
  * @param {HTMLInputElement|HTMLSelectElement} el The element to update
@@ -46,25 +47,6 @@
 };
 
 /**
- * Determine if the key code of an event is printable
- *
- * @param {number} keyCode The key code of the event
- * @returns {boolean} true is the key code is printable
- */
-const isPrintableKeyCode = keyCode => {
-  return (
-    (keyCode > 47 && keyCode < 58) || // number keys
-    keyCode === 32 || // space
-    keyCode === 8 || // backspace
-    (keyCode > 64 && keyCode < 91) || // letter keys
-    (keyCode > 95 && keyCode < 112) || // numpad keys
-    (keyCode > 185 && keyCode < 193) || // ;=,-./` (in order)
-    (keyCode > 218 && keyCode < 223) // [\]' (in order)
-  );
-};
-
-/**
->>>>>>> 13bc09f8
  * The elements within the combo box.
  * @typedef {Object} ComboBoxContext
  * @property {HTMLElement} comboBoxEl
@@ -187,6 +169,10 @@
       `<span class="${CLEAR_INPUT_BUTTON_WRAPPER_CLASS}" tabindex="-1">
         <button type="button" class="${CLEAR_INPUT_BUTTON_CLASS}">&nbsp;</button>
       </span>`,
+      `<span class="${INPUT_BUTTON_SEPARATOR_CLASS}">&nbsp;</span>`,
+      `<span class="${TOGGLE_LIST_BUTTON_WRAPPER_CLASS}" tabindex="-1">
+        <button type="button" class="${TOGGLE_LIST_BUTTON_CLASS}">&nbsp;</button>
+      </span>`,
       `<ul
         tabindex="-1"
         id="${listId}"
@@ -204,15 +190,9 @@
   );
 
   if (selectedOption) {
-<<<<<<< HEAD
     const { inputEl } = getComboBoxContext(el);
-    selectEl.value = selectedOption.value;
-    inputEl.value = selectedOption.text;
-=======
-    const { inputEl } = getComboBoxElements(el);
     changeElementValue(selectEl, selectedOption.value);
     changeElementValue(inputEl, selectedOption.text);
->>>>>>> 13bc09f8
   }
 };
 
@@ -360,14 +340,9 @@
 const selectItem = listOptionEl => {
   const { comboBoxEl, selectEl, inputEl } = getComboBoxContext(listOptionEl);
 
-<<<<<<< HEAD
-  selectEl.value = listOptionEl.dataset.value;
-  inputEl.value = listOptionEl.textContent;
+  changeElementValue(selectEl, listOptionEl.dataset.value);
+  changeElementValue(inputEl, listOptionEl.textContent);
   comboBoxEl.classList.add(COMBO_BOX_PRISTINE_CLASS);
-=======
-  changeElementValue(selectEl, listOptionEl.dataset.optionValue);
-  changeElementValue(inputEl, listOptionEl.textContent);
->>>>>>> 13bc09f8
   hideList(comboBoxEl);
   inputEl.focus();
 };
@@ -406,14 +381,9 @@
   statusEl.textContent = "";
 
   if (focusedOptionEl) {
-<<<<<<< HEAD
-    selectEl.value = focusedOptionEl.dataset.value;
-    inputEl.value = focusedOptionEl.textContent;
+    changeElementValue(selectEl, focusedOptionEl.dataset.value);
+    changeElementValue(inputEl, focusedOptionEl.textContent);
     comboBoxEl.classList.add(COMBO_BOX_PRISTINE_CLASS);
-=======
-    changeElementValue(selectEl, focusedOptionEl.dataset.optionValue);
-    changeElementValue(inputEl, focusedOptionEl.textContent);
->>>>>>> 13bc09f8
     return;
   }
 
@@ -423,14 +393,9 @@
     for (let i = 0, len = selectEl.options.length; i < len; i += 1) {
       const optionEl = selectEl.options[i];
       if (optionEl.text.toLowerCase() === inputValue) {
-<<<<<<< HEAD
-        selectEl.value = optionEl.value;
-        inputEl.value = optionEl.text;
-        comboBoxEl.classList.add(COMBO_BOX_PRISTINE_CLASS);
-=======
         changeElementValue(selectEl, optionEl.value);
         changeElementValue(inputEl, optionEl.text);
->>>>>>> 13bc09f8
+        comboBoxEl.classList.add(COMBO_BOX_PRISTINE_CLASS);
         return;
       }
     }
