--- conflicted
+++ resolved
@@ -10,13 +10,8 @@
 const skipnav = require("./skipnav");
 const tooltip = require("./tooltip");
 const validator = require("./validator");
-<<<<<<< HEAD
-const characterCount = require("./character-count");
-const comboBox = require("./combo-box");
-=======
 const datePicker = require("./date-picker");
 const dateRangePicker = require("./date-range-picker");
->>>>>>> ccf41c57
 
 module.exports = {
   accordion,
@@ -31,12 +26,6 @@
   password,
   search,
   skipnav,
-<<<<<<< HEAD
-  validator,
-  characterCount,
-  comboBox
-=======
   tooltip,
   validator
->>>>>>> ccf41c57
 };