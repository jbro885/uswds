const accordion = require("./accordion");
const banner = require("./banner");
const characterCount = require("./character-count");
const comboBox = require("./combo-box");
const footer = require("./footer");
const navigation = require("./navigation");
const password = require("./password");
const search = require("./search");
const skipnav = require("./skipnav");
const tooltip = require("./tooltip");
const validator = require("./validator");
const datePicker = require("./date-picker");
const dateRangePicker = require("./date-range-picker");

module.exports = {
  accordion,
  banner,
  characterCount,
  comboBox,
  footer,
  navigation,
  password,
  search,
  skipnav,
<<<<<<< HEAD
  validator,
  datePicker,
  dateRangePicker
=======
  tooltip,
  validator
>>>>>>> b3a6d7c0
};<|MERGE_RESOLUTION|>--- conflicted
+++ resolved
@@ -17,17 +17,13 @@
   banner,
   characterCount,
   comboBox,
+  datePicker,
+  dateRangePicker,
   footer,
   navigation,
   password,
   search,
   skipnav,
-<<<<<<< HEAD
-  validator,
-  datePicker,
-  dateRangePicker
-=======
   tooltip,
   validator
->>>>>>> b3a6d7c0
 };