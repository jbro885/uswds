--- conflicted
+++ resolved
@@ -5,17 +5,10 @@
   {% for link in nav.links %}
   <li>
     {% if link.links %}
-<<<<<<< HEAD
-    <button class="usa-accordion-button usa-nav-link" aria-expanded="false" aria-controls="{{ nav_prefix }}{{ link.id }}">
-      <span>{{ link.text }}</span>
-    </button>
-    <ul id="{{ nav_prefix }}{{ link.id }}" class="usa-nav-submenu{% if nav_mega %} usa-megamenu usa-grid-full{% endif %}">
-=======
     <button class="usa-accordion-button usa-nav-link" aria-expanded="false" aria-controls="{{ nav.id_prefix }}{{ link.id }}">
       <span>{{ link.text }}</span>
     </button>
     <ul id="{{ nav.id_prefix }}{{ link.id }}" class="usa-nav-submenu{% if nav.mega %} usa-megamenu usa-grid-full{% endif %}">
->>>>>>> 975771fe
       {% for child in link.links %}
       <li>
         <a href="{{ child.href }}">{{ child.text }}</a>
