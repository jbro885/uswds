<form class="usa-form usa-form--large">
  <fieldset class="usa-fieldset">
<<<<<<< HEAD
    <legend class="usa-legend">Mailing address</legend>
    <p>
      Required fields are marked with an <abbr title="required" class="usa-hint">*</abbr>.
    </p>
    <label class="usa-label" for="mailing-address-1">Street address 1 <abbr title="required" class="usa-hint">*</abbr></label>
    <input class="usa-input" id="mailing-address-1" name="mailing-address-1" type="text">

    <label class="usa-label" for="mailing-address-2">Street address 2</label>
    <input class="usa-input" id="mailing-address-2" name="mailing-address-2" type="text">

    <div class="grid-row grid-gap">
      <div class="mobile-lg:grid-col-8">
        <label class="usa-label" for="city">City <abbr title="required" class="usa-hint">*</abbr></label>
        <input class="usa-input" id="city" name="city" type="text">
      </div>
      <div class="mobile-lg:grid-col-4">
        <label class="usa-label" for="state">State <abbr title="required" class="usa-hint">*</abbr></label>
        <select class="usa-select" id="state" name="state">
          <option value>- Select -</option>
          <option value="AL">Alabama</option>
          <option value="AK">Alaska</option>
          <option value="AZ">Arizona</option>
          <option value="AR">Arkansas</option>
          <option value="CA">California</option>
          <option value="CO">Colorado</option>
          <option value="CT">Connecticut</option>
          <option value="DE">Delaware</option>
          <option value="DC">District of Columbia</option>
          <option value="FL">Florida</option>
          <option value="GA">Georgia</option>
          <option value="HI">Hawaii</option>
          <option value="ID">Idaho</option>
          <option value="IL">Illinois</option>
          <option value="IN">Indiana</option>
          <option value="IA">Iowa</option>
          <option value="KS">Kansas</option>
          <option value="KY">Kentucky</option>
          <option value="LA">Louisiana</option>
          <option value="ME">Maine</option>
          <option value="MD">Maryland</option>
          <option value="MA">Massachusetts</option>
          <option value="MI">Michigan</option>
          <option value="MN">Minnesota</option>
          <option value="MS">Mississippi</option>
          <option value="MO">Missouri</option>
          <option value="MT">Montana</option>
          <option value="NE">Nebraska</option>
          <option value="NV">Nevada</option>
          <option value="NH">New Hampshire</option>
          <option value="NJ">New Jersey</option>
          <option value="NM">New Mexico</option>
          <option value="NY">New York</option>
          <option value="NC">North Carolina</option>
          <option value="ND">North Dakota</option>
          <option value="OH">Ohio</option>
          <option value="OK">Oklahoma</option>
          <option value="OR">Oregon</option>
          <option value="PA">Pennsylvania</option>
          <option value="RI">Rhode Island</option>
          <option value="SC">South Carolina</option>
          <option value="SD">South Dakota</option>
          <option value="TN">Tennessee</option>
          <option value="TX">Texas</option>
          <option value="UT">Utah</option>
          <option value="VT">Vermont</option>
          <option value="VA">Virginia</option>
          <option value="WA">Washington</option>
          <option value="WV">West Virginia</option>
          <option value="WI">Wisconsin</option>
          <option value="WY">Wyoming</option>
          <option value="AA">AA - Armed Forces Americas</option>
          <option value="AE">AE - Armed Forces Africa</option>
          <option value="AE">AE - Armed Forces Canada</option>
          <option value="AE">AE - Armed Forces Europe</option>
          <option value="AE">AE - Armed Forces Middle East</option>
          <option value="AP">AP - Armed Forces Pacific</option>
        </select>
      </div>
    </div>

    <label class="usa-label" for="zip">ZIP <abbr title="required" class="usa-hint">*</abbr></label>
=======
    <legend class="usa-legend usa-legend--large">Mailing address</legend>
    <p>
      Required fields are marked with an asterisk (<abbr title="required" class="usa-hint usa-hint--required">*</abbr>).
    </p>
    <label class="usa-label" for="mailing-address-1">
      Street address <abbr title="required" class="usa-hint usa-hint--required">*</abbr>
    </label>
    <input class="usa-input" id="mailing-address-1" name="mailing-address-1" type="text">

    <div class="grid-row grid-gap">
      <div class="mobile-lg:grid-col-8">
        <label class="usa-label" for="apt-suite-other">Unit type</label>
        <div class="usa-combo-box">
          <select class="usa-select" id="apt-suite-other" name="apt-suite-other">
              <option value>- Select -</option>
              <option value="APT">APT - Apartment</option>
              <option value="BSMT">BSMT - Basement</option>
              <option value="BLDG">BLDG - Building</option>
              <option value="DEPT">DEPT - Department</option>
              <option value="FL">FL - Floor</option>
              <option value="FRNT">FRNT - Front</option>
              <option value="HNGR">HNGR - Hanger</option>
              <option value="KEY">KEY - Key</option>
              <option value="LBBY">LBBY - Lobby</option>
              <option value="LOT">LOT - Lot</option>
              <option value="LOWR">LOWR - Lower</option>
              <option value="OFC">OFC - Office</option>
              <option value="OTHER">Other</option>
              <option value="PH">PH - Penthouse</option>
              <option value="PIER">PIER - Pier</option>
              <option value="REAR">REAR - Rear</option>
              <option value="RM">RM - Room</option>
              <option value="SIDE">SIDE - Side</option>
              <option value="SLIP">SLIP - Slip</option>
              <option value="SPC">SPC - Space</option>
              <option value="STOP">STOP - Stop</option>
              <option value="STE">STE - Suite</option>
              <option value="TRLR">TRLR - Trailer</option>
              <option value="UNAVAILABLE">Unable to determine</option>
              <option value="UNIT">UNIT - Unit</option>
              <option value="UPPR">UPPR - Upper</option>
          </select>
        </div>
      </div>
      <div class="mobile-lg:grid-col-4">
        <label class="usa-label" for="apt-floor-suite-no">Unit number</label>
        <input class="usa-input" id="apt-floor-suite-no" name="apt-floor-suite-no" type="text">
      </div>
    </div>

    <label class="usa-label" for="city">City <abbr title="required" class="usa-hint usa-hint--required">*</abbr></label>
    <input class="usa-input" id="city" name="city" type="text">

    <label class="usa-label" for="state">State <abbr title="required" class="usa-hint usa-hint--required">*</abbr></label>
    <div class="usa-combo-box">
      <select class="usa-select" id="state" name="state">
        <option value>- Select -</option>
        <option value="AL">AL - Alabama</option>
        <option value="AK">AK - Alaska</option>
        <option value="AS">AS - American Samoa</option>
        <option value="AZ">AZ - Arizona</option>
        <option value="AR">AR - Arkansas</option>
        <option value="CA">CA - California</option>
        <option value="CO">CO - Colorado</option>
        <option value="CT">CT - Connecticut</option>
        <option value="DE">DE - Delaware</option>
        <option value="DC">DC - District of Columbia</option>
        <option value="FL">FL - Florida</option>
        <option value="GA">GA - Georgia</option>
        <option value="GU">GU - Guam</option>
        <option value="HI">HI - Hawaii</option>
        <option value="ID">ID - Idaho</option>
        <option value="IL">IL - Illinois</option>
        <option value="IN">IN - Indiana</option>
        <option value="IA">IA - Iowa</option>
        <option value="KS">KS - Kansas</option>
        <option value="KY">KY - Kentucky</option>
        <option value="LA">LA - Louisiana</option>
        <option value="ME">ME - Maine</option>
        <option value="MD">MD - Maryland</option>
        <option value="MA">MA - Massachusetts</option>
        <option value="MI">MI - Michigan</option>
        <option value="MN">MN - Minnesota</option>
        <option value="MS">MS - Mississippi</option>
        <option value="MO">MO - Missouri</option>
        <option value="MT">MT - Montana</option>
        <option value="NE">NE - Nebraska</option>
        <option value="NV">NV - Nevada</option>
        <option value="NH">NH - New Hampshire</option>
        <option value="NJ">NJ - New Jersey</option>
        <option value="NM">NM - New Mexico</option>
        <option value="NY">NY - New York</option>
        <option value="NC">NC - North Carolina</option>
        <option value="ND">ND - North Dakota</option>
        <option value="MP">MP - Northern Mariana Islands</option>
        <option value="OH">OH - Ohio</option>
        <option value="OK">OK - Oklahoma</option>
        <option value="OR">OR - Oregon</option>
        <option value="PA">PA - Pennsylvania</option>
        <option value="PR">PR - Puerto Rico</option>
        <option value="RI">RI - Rhode Island</option>
        <option value="SC">SC - South Carolina</option>
        <option value="SD">SD - South Dakota</option>
        <option value="TN">TN - Tennessee</option>
        <option value="TX">TX - Texas</option>
        <option value="UM">UM - United States Minor Outlying Islands</option>
        <option value="UT">UT - Utah</option>
        <option value="VT">VT - Vermont</option>
        <option value="VI">VI - Virgin Islands</option>
        <option value="VA">VA - Virginia</option>
        <option value="WA">WA - Washington</option>
        <option value="WV">WV - West Virginia</option>
        <option value="WI">WI - Wisconsin</option>
        <option value="WY">WY - Wyoming</option>
        <option value="AA">AA - Armed Forces Americas</option>
        <option value="AE">AE - Armed Forces Africa</option>
        <option value="AE">AE - Armed Forces Canada</option>
        <option value="AE">AE - Armed Forces Europe</option>
        <option value="AE">AE - Armed Forces Middle East</option>
        <option value="AP">AP - Armed Forces Pacific</option>
      </select>
    </div>

    <label class="usa-label" for="zip">ZIP code <abbr title="required" class="usa-hint usa-hint--required">*</abbr></label>
>>>>>>> 480fa346
    <input class="usa-input usa-input--medium" id="zip" name="zip" type="text" pattern="[\d]{5}(-[\d]{4})?">
  </fieldset>
</form><|MERGE_RESOLUTION|>--- conflicted
+++ resolved
@@ -1,88 +1,5 @@
 <form class="usa-form usa-form--large">
   <fieldset class="usa-fieldset">
-<<<<<<< HEAD
-    <legend class="usa-legend">Mailing address</legend>
-    <p>
-      Required fields are marked with an <abbr title="required" class="usa-hint">*</abbr>.
-    </p>
-    <label class="usa-label" for="mailing-address-1">Street address 1 <abbr title="required" class="usa-hint">*</abbr></label>
-    <input class="usa-input" id="mailing-address-1" name="mailing-address-1" type="text">
-
-    <label class="usa-label" for="mailing-address-2">Street address 2</label>
-    <input class="usa-input" id="mailing-address-2" name="mailing-address-2" type="text">
-
-    <div class="grid-row grid-gap">
-      <div class="mobile-lg:grid-col-8">
-        <label class="usa-label" for="city">City <abbr title="required" class="usa-hint">*</abbr></label>
-        <input class="usa-input" id="city" name="city" type="text">
-      </div>
-      <div class="mobile-lg:grid-col-4">
-        <label class="usa-label" for="state">State <abbr title="required" class="usa-hint">*</abbr></label>
-        <select class="usa-select" id="state" name="state">
-          <option value>- Select -</option>
-          <option value="AL">Alabama</option>
-          <option value="AK">Alaska</option>
-          <option value="AZ">Arizona</option>
-          <option value="AR">Arkansas</option>
-          <option value="CA">California</option>
-          <option value="CO">Colorado</option>
-          <option value="CT">Connecticut</option>
-          <option value="DE">Delaware</option>
-          <option value="DC">District of Columbia</option>
-          <option value="FL">Florida</option>
-          <option value="GA">Georgia</option>
-          <option value="HI">Hawaii</option>
-          <option value="ID">Idaho</option>
-          <option value="IL">Illinois</option>
-          <option value="IN">Indiana</option>
-          <option value="IA">Iowa</option>
-          <option value="KS">Kansas</option>
-          <option value="KY">Kentucky</option>
-          <option value="LA">Louisiana</option>
-          <option value="ME">Maine</option>
-          <option value="MD">Maryland</option>
-          <option value="MA">Massachusetts</option>
-          <option value="MI">Michigan</option>
-          <option value="MN">Minnesota</option>
-          <option value="MS">Mississippi</option>
-          <option value="MO">Missouri</option>
-          <option value="MT">Montana</option>
-          <option value="NE">Nebraska</option>
-          <option value="NV">Nevada</option>
-          <option value="NH">New Hampshire</option>
-          <option value="NJ">New Jersey</option>
-          <option value="NM">New Mexico</option>
-          <option value="NY">New York</option>
-          <option value="NC">North Carolina</option>
-          <option value="ND">North Dakota</option>
-          <option value="OH">Ohio</option>
-          <option value="OK">Oklahoma</option>
-          <option value="OR">Oregon</option>
-          <option value="PA">Pennsylvania</option>
-          <option value="RI">Rhode Island</option>
-          <option value="SC">South Carolina</option>
-          <option value="SD">South Dakota</option>
-          <option value="TN">Tennessee</option>
-          <option value="TX">Texas</option>
-          <option value="UT">Utah</option>
-          <option value="VT">Vermont</option>
-          <option value="VA">Virginia</option>
-          <option value="WA">Washington</option>
-          <option value="WV">West Virginia</option>
-          <option value="WI">Wisconsin</option>
-          <option value="WY">Wyoming</option>
-          <option value="AA">AA - Armed Forces Americas</option>
-          <option value="AE">AE - Armed Forces Africa</option>
-          <option value="AE">AE - Armed Forces Canada</option>
-          <option value="AE">AE - Armed Forces Europe</option>
-          <option value="AE">AE - Armed Forces Middle East</option>
-          <option value="AP">AP - Armed Forces Pacific</option>
-        </select>
-      </div>
-    </div>
-
-    <label class="usa-label" for="zip">ZIP <abbr title="required" class="usa-hint">*</abbr></label>
-=======
     <legend class="usa-legend usa-legend--large">Mailing address</legend>
     <p>
       Required fields are marked with an asterisk (<abbr title="required" class="usa-hint usa-hint--required">*</abbr>).
@@ -207,7 +124,6 @@
     </div>
 
     <label class="usa-label" for="zip">ZIP code <abbr title="required" class="usa-hint usa-hint--required">*</abbr></label>
->>>>>>> 480fa346
     <input class="usa-input usa-input--medium" id="zip" name="zip" type="text" pattern="[\d]{5}(-[\d]{4})?">
   </fieldset>
 </form>