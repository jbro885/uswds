--- conflicted
+++ resolved
@@ -6,16 +6,14 @@
     {% render '@' + spec.component, spec.context, true %}
   {% endfor %}
 
-<<<<<<< HEAD
-  <main class="grid-container grid-gap usa-section usa-content usa-layout-docs" id="main-content">
-    <div class="grid-row grid-gap">
-      <div class="desktop:grid-col-3">
-        <aside class="usa-layout-docs-sidenav">
+  <main class="usa-section usa-content usa-layout-docs" id="main-content">
+    <div class="grid-container">
+      <div class="grid-row grid-gap">
+        <aside class="tablet:grid-col-3 usa-layout-docs-sidenav">
           {% render '@sidenav', {sidenav: sidenav} %}
         </aside>
-      </div>
-      <div class="desktop:grid-col-fill">
-        <div class="usa-prose">
+
+        <div class="tablet:grid-col-9 usa-layout-docs-main_content usa-prose">
           <h1>{{ page.title }}</h1>
 
           <p class="usa-font-lead">{{ page.lead }}</p>
@@ -37,7 +35,7 @@
           </p>
 
           {% for spec in inner %}
-          <section id="{{ spec.id }}" class="margin-top-4">
+          <section id="{{ spec.id }}">
             <h2>{{ spec.title }}</h2>
             {% if spec.include %}
               {% include spec.include %}
@@ -48,53 +46,9 @@
             {% endif %}
           </section>
           {% endfor %}
-
         </div>
-=======
-  <main class="grid-container usa-section usa-content usa-layout-docs" id="main-content">
-    <div class="grid-row grid-gap">
-      <aside class="tablet:grid-col-3 usa-layout-docs-sidenav">
-        {% render '@sidenav', {sidenav: sidenav} %}
-      </aside>
-
-      <div class="tablet:grid-col-9 usa-layout-docs-main_content usa-prose">
-        <h1>{{ page.title }}</h1>
-
-        <p class="usa-font-lead">{{ page.lead }}</p>
-
-        <p class="usa-content">
-          {{ page.body }}
-
-          <ul>
-          {% for list in page.lists %}
-            <li>{{ list }}</li>
-          {% endfor %}
-          </ul>
-
-          <ol>
-          {% for list in page.lists %}
-            <li>{{ list }}</li>
-          {% endfor %}
-          </ol>
-        </p>
-
-        {% for spec in inner %}
-        <section id="{{ spec.id }}">
-          <h2>{{ spec.title }}</h2>
-          {% if spec.include %}
-            {% include spec.include %}
-          {% elseif spec.component %}
-            {% render '@' + spec.component, spec.context, spec.merge %}
-          {% else %}
-            {{ spec.content }}
-          {% endif %}
-        </section>
-        {% endfor %}
-
->>>>>>> 096669e3
       </div>
     </div>
-
   </main>
 
   {% for spec in after %}
