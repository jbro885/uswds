--- conflicted
+++ resolved
@@ -9,16 +9,11 @@
     heading: |
       The .gov means it’s official.
     text: |
-<<<<<<< HEAD
       A <strong>$TLD</strong> website belongs to an official government organization in the United States.
-=======
-      Federal government websites often end in .gov or .mil. Before sharing sensitive information, make sure you’re on a federal government site.
->>>>>>> 66859b47
   https:
     heading: |
       The site is secure.
     text: |
-<<<<<<< HEAD
       A <strong>lock</strong> ($LOCK_IMG) or <strong>https://</strong> means you've safely connected to the $TLD website. Share sensitive information only on official, secure websites.
 
 variants:
@@ -59,7 +54,4 @@
         heading: |
           Los sitios web seguros $TLD usan HTTPS
         text: |
-          Un <strong>candado</strong> ($LOCK_IMG) o <strong>https://</strong> significa que usted se conectó de forma segura a un sitio web $TLD.  Comparta información sensible sólo en sitios web oficiales y seguros.
-=======
-      The <strong>https://</strong> ensures that you are connecting to the official website and that any information you provide is encrypted and transmitted securely.
->>>>>>> 66859b47
+          Un <strong>candado</strong> ($LOCK_IMG) o <strong>https://</strong> significa que usted se conectó de forma segura a un sitio web $TLD.  Comparta información sensible sólo en sitios web oficiales y seguros.