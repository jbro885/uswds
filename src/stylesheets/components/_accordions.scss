--- conflicted
+++ resolved
@@ -1,11 +1,7 @@
 // Variables
 
-<<<<<<< HEAD
 $accordion-border: units(0.5) solid color('base-lightest');
 $accordion-font-family: 'sans' !default;
-=======
-$accordion-border: units(0.5) solid color('base-lighter');
->>>>>>> f132b84c
 
 // Accordion Styles
 
@@ -26,30 +22,18 @@
   background-image: url('#{$theme-image-path}/minus.svg');
   background-position: right units(2.5) center;
   background-repeat: no-repeat;
-<<<<<<< HEAD
-  background-size: units($theme-spacing-sm);
+  background-size: units(2);
   color: color('ink');
   cursor: pointer;
   display: inline-block;
   font-family: font-family($accordion-font-family);
-  font-weight: $theme-font-weight-bold;
-=======
-  background-size: units(2);
-  color: color('ink');
-  cursor: pointer;
-  display: inline-block;
   font-weight: font-weight('bold');
->>>>>>> f132b84c
   margin: 0;
   padding: units(2) units(2.5) * 2 + units(2) units(2) units(2.5);
   width: 100%;
 
   &:hover {
-<<<<<<< HEAD
     background-color: color('base-lighter');
-=======
-    background-color: color('base-light');
->>>>>>> f132b84c
     color: color('ink');
   }
 }
