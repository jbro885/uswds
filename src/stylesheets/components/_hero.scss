// Hero feature
// ==========================

.usa-hero {
  @include typeset;
  @include u-padding-y($theme-site-margins);
  background-image: url('#{$theme-image-path}/hero.png');
  background-position: center;
  background-size: cover;
}

<<<<<<< HEAD
.usa-hero-link {
  color: color('accent-cool');
}

=======
>>>>>>> 5c1a955a
.usa-hero-callout {
  background-color: color('primary-darker');
  padding: units(4);
  max-width: units('mobile');
}

.usa-hero-content {
  @include u-margin-y(3);

  p {
    @include typeset-p;
    color: color('white');
  }
}

.usa-hero-heading {
  @include typeset-h2;
  color: color('accent-cool');
  line-height: line-height('heading', 2);
}

.usa-hero-callout-alt {
  color: color('white');
  display: block;
<<<<<<< HEAD
=======
}

.usa-hero-heading {
  @include typeset-h2;
>>>>>>> 5c1a955a
}<|MERGE_RESOLUTION|>--- conflicted
+++ resolved
@@ -9,13 +9,6 @@
   background-size: cover;
 }
 
-<<<<<<< HEAD
-.usa-hero-link {
-  color: color('accent-cool');
-}
-
-=======
->>>>>>> 5c1a955a
 .usa-hero-callout {
   background-color: color('primary-darker');
   padding: units(4);
@@ -23,7 +16,11 @@
 }
 
 .usa-hero-content {
-  @include u-margin-y(3);
+  @include u-margin-y(2);
+
+  @include at-media('mobile-lg') {
+    @include u-margin-y(3);
+  }
 
   p {
     @include typeset-p;
@@ -40,11 +37,4 @@
 .usa-hero-callout-alt {
   color: color('white');
   display: block;
-<<<<<<< HEAD
-=======
-}
-
-.usa-hero-heading {
-  @include typeset-h2;
->>>>>>> 5c1a955a
 }