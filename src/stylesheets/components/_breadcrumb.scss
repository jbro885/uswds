<<<<<<< HEAD
//
// General Settings
// =====================================

=======
>>>>>>> 346aa882
// This helps balance spacing around inline-block elements
$gap-inline-spacer: -0.25em;

$breadcrumb-back-icon-aspect: 1, 1 !default;
$breadcrumb-icon-color: "gray-50";
$breadcrumb-icon-height: 1.35ex;
<<<<<<< HEAD
$breadcrumb-icon-spacing: calc(
  #{units($theme-breadcrumb-gap)} + #{$gap-inline-spacer}
);

$icon-breadcrumb-separator: (
  "name": "angle-arrow-right",
  "svg-height": 64,
  "svg-width": 40,
  "height": $breadcrumb-icon-height,
  "color": $breadcrumb-icon-color
);

$icon-breadcrumb-back: (
  "name": "arrow-left",
  "svg-height": 64,
  "svg-width": 64,
  "height": $breadcrumb-icon-height,
  "color": $breadcrumb-icon-color,
  "color-hover": nth($theme-breadcrumb-link-colors, 2), // indigo-cool-50v
  "color-variant": nth($theme-breadcrumb-link-colors, 2)
);

// Defines spacing so back icon is optically placed
@mixin exdent-icon($dim: $breadcrumb-back-icon-aspect) {
  $aspect: nth($dim, 1) / nth($dim, 2);
  $icon-width: $breadcrumb-icon-height * $aspect;
  padding-left: calc(#{$icon-width} + #{$breadcrumb-icon-spacing});
  text-indent: calc((#{$icon-width} + #{$breadcrumb-icon-spacing}) * -1);
=======

@mixin breadcrumb-icon(
  $icon: $theme-breadcrumb-separator-icon,
  $dim: $theme-breadcrumb-separator-icon-aspect
) {
  $aspect: nth($dim, 1) / nth($dim, 2);
  // 1. Chould these be a separate mixin?
  $image-name: unquote($icon); // 1
  background-color: color($theme-breadcrumb-icon-color); // 1
  content: "";
  display: inline-block;
  height: $breadcrumb-icon-height;
  mask: url("#{$image-name}") no-repeat center; // 1
  mask-size: ($breadcrumb-icon-height * $aspect) $breadcrumb-icon-height; // 1
  width: $breadcrumb-icon-height * $aspect;
}

@mixin exdent-icon($dim: $theme-breadcrumb-back-icon-aspect) {
  $aspect: nth($dim, 1) / nth($dim, 2);
  $icon-width: $breadcrumb-icon-height * $aspect;
  $gap: calc(#{units($theme-breadcrumb-gap)} + #{$gap-inline-spacer});
  padding-left: calc(#{$icon-width} + #{$gap});
  text-indent: calc((#{$icon-width} + #{$gap}) * -1);
>>>>>>> 346aa882
}

.usa-breadcrumb {
  @include typeset(
    $theme-breadcrumb-font-family,
    $theme-breadcrumb-font-size,
    3
  );
  @include at-media($theme-breadcrumb-min-width) {
    @include u-padding-bottom($theme-breadcrumb-spacing-bottom);
    @include u-padding-top($theme-breadcrumb-spacing-top);

    @if $theme-breadcrumb-wrapping {
      @include u-line-height($theme-breadcrumb-font-family, 4);
    }
  }
}

.usa-breadcrumb__list {
  @include unstyled-list;
  @include u-display("block");
  @include u-margin(-$theme-focus-width);
  @include u-padding($theme-focus-width);

  @if not $theme-breadcrumb-wrapping {
    @include at-media($theme-breadcrumb-min-width) {
      @include u-white-space("no-wrap");
      text-overflow: ellipsis;
      overflow: hidden;
    }
  }
}

.usa-breadcrumb__list-item {
  @include sr-only;
  @include u-display("inline");
  @include u-white-space("no-wrap");

  @include at-media-max($theme-breadcrumb-min-width) {
    @include u-white-space("wrap");

    // ⃪ Parent link - Only show parent of current link
    &:nth-last-child(2) {
      @include not-sr-only;

      .usa-breadcrumb__link {
        @include button-unstyled;
        @include add-link-styles($theme-breadcrumb-link-colors);
        @include exdent-icon;
        @include place-icon(
          $icon-breadcrumb-back,
          "before",
          0, // Replaced with $icon-spacing override
          baseline,
          "white"
        );

        @include u-display("inline-block");
        @include u-padding-bottom($theme-breadcrumb-spacing-bottom);
        @include u-padding-top($theme-breadcrumb-spacing-top);
      }

      // Override icon spacing from place-icon()
      .usa-breadcrumb__link::before {
<<<<<<< HEAD
        margin-right: $breadcrumb-icon-spacing;
=======
        @include breadcrumb-icon(
          $theme-breadcrumb-back-icon,
          $theme-breadcrumb-back-icon-aspect
        );
        margin-right: calc(
          #{units($theme-breadcrumb-gap)} + #{$gap-inline-spacer}
        );
>>>>>>> 346aa882
      }
    }
  }

  @include at-media($theme-breadcrumb-min-width) {
    @include not-sr-only;

    // Breadcrumb separator ›
    &:not(:last-child) {
      @include place-icon(
        $icon-breadcrumb-separator,
        "after",
        0, // Replaced with $icon-spacing override
        baseline,
        "white"
      );
    }

    // Style overrides for separator
    &:not(:last-child)::after {
      margin-left: $breadcrumb-icon-spacing;
      margin-right: $breadcrumb-icon-spacing;
    }
  }
}

.usa-breadcrumb__link {
  @include add-link-styles($theme-breadcrumb-link-colors);
  @include u-display("inline");
}<|MERGE_RESOLUTION|>--- conflicted
+++ resolved
@@ -1,17 +1,13 @@
-<<<<<<< HEAD
 //
 // General Settings
 // =====================================
 
-=======
->>>>>>> 346aa882
 // This helps balance spacing around inline-block elements
 $gap-inline-spacer: -0.25em;
 
 $breadcrumb-back-icon-aspect: 1, 1 !default;
 $breadcrumb-icon-color: "gray-50";
 $breadcrumb-icon-height: 1.35ex;
-<<<<<<< HEAD
 $breadcrumb-icon-spacing: calc(
   #{units($theme-breadcrumb-gap)} + #{$gap-inline-spacer}
 );
@@ -30,8 +26,8 @@
   "svg-width": 64,
   "height": $breadcrumb-icon-height,
   "color": $breadcrumb-icon-color,
-  "color-hover": nth($theme-breadcrumb-link-colors, 2), // indigo-cool-50v
-  "color-variant": nth($theme-breadcrumb-link-colors, 2)
+  "color-hover": nth($theme-breadcrumb-link-colors, 2),
+  // indigo-cool-50v "color-variant": nth($theme-breadcrumb-link-colors, 2)
 );
 
 // Defines spacing so back icon is optically placed
@@ -40,31 +36,6 @@
   $icon-width: $breadcrumb-icon-height * $aspect;
   padding-left: calc(#{$icon-width} + #{$breadcrumb-icon-spacing});
   text-indent: calc((#{$icon-width} + #{$breadcrumb-icon-spacing}) * -1);
-=======
-
-@mixin breadcrumb-icon(
-  $icon: $theme-breadcrumb-separator-icon,
-  $dim: $theme-breadcrumb-separator-icon-aspect
-) {
-  $aspect: nth($dim, 1) / nth($dim, 2);
-  // 1. Chould these be a separate mixin?
-  $image-name: unquote($icon); // 1
-  background-color: color($theme-breadcrumb-icon-color); // 1
-  content: "";
-  display: inline-block;
-  height: $breadcrumb-icon-height;
-  mask: url("#{$image-name}") no-repeat center; // 1
-  mask-size: ($breadcrumb-icon-height * $aspect) $breadcrumb-icon-height; // 1
-  width: $breadcrumb-icon-height * $aspect;
-}
-
-@mixin exdent-icon($dim: $theme-breadcrumb-back-icon-aspect) {
-  $aspect: nth($dim, 1) / nth($dim, 2);
-  $icon-width: $breadcrumb-icon-height * $aspect;
-  $gap: calc(#{units($theme-breadcrumb-gap)} + #{$gap-inline-spacer});
-  padding-left: calc(#{$icon-width} + #{$gap});
-  text-indent: calc((#{$icon-width} + #{$gap}) * -1);
->>>>>>> 346aa882
 }
 
 .usa-breadcrumb {
@@ -117,8 +88,9 @@
         @include place-icon(
           $icon-breadcrumb-back,
           "before",
-          0, // Replaced with $icon-spacing override
-          baseline,
+          0,
+          // Replaced with $icon-spacing override
+            baseline,
           "white"
         );
 
@@ -129,17 +101,7 @@
 
       // Override icon spacing from place-icon()
       .usa-breadcrumb__link::before {
-<<<<<<< HEAD
         margin-right: $breadcrumb-icon-spacing;
-=======
-        @include breadcrumb-icon(
-          $theme-breadcrumb-back-icon,
-          $theme-breadcrumb-back-icon-aspect
-        );
-        margin-right: calc(
-          #{units($theme-breadcrumb-gap)} + #{$gap-inline-spacer}
-        );
->>>>>>> 346aa882
       }
     }
   }
@@ -152,8 +114,9 @@
       @include place-icon(
         $icon-breadcrumb-separator,
         "after",
-        0, // Replaced with $icon-spacing override
-        baseline,
+        0,
+        // Replaced with $icon-spacing override
+          baseline,
         "white"
       );
     }
