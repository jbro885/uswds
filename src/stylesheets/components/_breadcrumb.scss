--- conflicted
+++ resolved
@@ -1,40 +1,12 @@
-<<<<<<< HEAD
-=======
 //
 // General Settings
 // =====================================
 
->>>>>>> 05cfb03f
 // This helps balance spacing around inline-block elements
 $gap-inline-spacer: -0.25em;
 
 $breadcrumb-gap: 1.5;
 $breadcrumb-icon-height: 1.35ex;
-<<<<<<< HEAD
-
-@mixin breadcrumb-icon(
-  $icon: $theme-breadcrumb-separator-icon,
-  $dim: $theme-breadcrumb-separator-icon-aspect
-) {
-  $aspect: nth($dim, 1) / nth($dim, 2);
-  // 1. Chould these be a separate mixin?
-  $image-name: unquote($icon); // 1
-  background-color: color($theme-breadcrumb-icon-color); // 1
-  content: "";
-  display: inline-block;
-  height: $breadcrumb-icon-height;
-  mask: url("#{$image-name}") no-repeat center; // 1
-  mask-size: ($breadcrumb-icon-height * $aspect) $breadcrumb-icon-height; // 1
-  width: $breadcrumb-icon-height * $aspect;
-}
-
-@mixin exdent-icon($dim: $theme-breadcrumb-back-icon-aspect) {
-  $aspect: nth($dim, 1) / nth($dim, 2);
-  $icon-width: $breadcrumb-icon-height * $aspect;
-  $gap: calc(#{units($theme-breadcrumb-gap)} + #{$gap-inline-spacer});
-  padding-left: calc(#{$icon-width} + #{$gap});
-  text-indent: calc((#{$icon-width} + #{$gap}) * -1);
-=======
 $breadcrumb-icon-spacing: calc(
   #{units($breadcrumb-gap)} + #{$gap-inline-spacer}
 );
@@ -67,7 +39,6 @@
   $icon-width: $breadcrumb-icon-height * $aspect;
   padding-left: calc(#{$icon-width} + #{$breadcrumb-icon-spacing});
   text-indent: calc((#{$icon-width} + #{$breadcrumb-icon-spacing}) * -1);
->>>>>>> 05cfb03f
 }
 
 .usa-breadcrumb {
@@ -76,12 +47,9 @@
     $theme-breadcrumb-font-size,
     3
   );
-<<<<<<< HEAD
-=======
   @include set-text-and-bg($theme-breadcrumb-background-color);
   @include u-padding-x($theme-breadcrumb-spacing-x);
 
->>>>>>> 05cfb03f
   @include at-media($theme-breadcrumb-min-width) {
     @include u-padding-bottom($theme-breadcrumb-spacing-bottom);
     @include u-padding-top($theme-breadcrumb-spacing-top);
@@ -147,17 +115,7 @@
 
       // Override icon spacing from place-icon() with non-token value
       .usa-breadcrumb__link::before {
-<<<<<<< HEAD
-        @include breadcrumb-icon(
-          $theme-breadcrumb-back-icon,
-          $theme-breadcrumb-back-icon-aspect
-        );
-        margin-right: calc(
-          #{units($theme-breadcrumb-gap)} + #{$gap-inline-spacer}
-        );
-=======
         margin-right: $breadcrumb-icon-spacing;
->>>>>>> 05cfb03f
       }
     }
   }
