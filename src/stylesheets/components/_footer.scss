// General footer styles

.usa-footer {
  @include border-box-sizing;
  @include typeset($theme-footer-font-family);
  overflow: hidden;
}

.usa-footer__return-to-top {
  @include u-padding-y(2.5);
  line-height: line-height($theme-footer-font-family, 1);

  a {
    @include typeset-link;
  }
}

.usa-footer__nav {
  @include u-margin-x('auto');
  @include u-padding-x(0);
  border-bottom: 1px solid color('base-light');
  max-width: units('desktop');

  @include at-media('mobile-lg') {
    @include add-responsive-site-margins;
    border-bottom: none;
  }
}

.usa-footer__primary-section {
  background-color: color('base-lightest');
}

.usa-footer__primary-content {
  line-height: line-height($theme-footer-font-family, 2);
}

.usa-footer__primary-link a,
.usa-footer__secondary-link a {
  text-decoration: none;
  &:hover {
    text-decoration: underline;
  }
}

.usa-footer__primary-link {
  @include u-padding-x($theme-site-margins-mobile-width);
  @include u-padding-y(2);
  @include u-text('ink', 'no-underline', 'bold');
  display: block;

  @include at-media('mobile-lg') {
    @include u-padding-x(0);
  }

  &:hover {
    cursor: pointer;
    text-decoration: underline;
  }
}

.usa-footer__secondary-link {
  line-height: line-height($theme-footer-font-family, 2);
  margin: 0 0 0 units(1);
  padding: 0;

<<<<<<< HEAD
  a {
    @include typeset-link;
  }

  & + .usa-footer-secondary-link {
=======
  & + .usa-footer__secondary-link {
>>>>>>> 6249b8a9
    padding-top: units(2);
  }

  @include at-media('mobile-lg') {
    margin-left: 0;
  }
}

.usa-footer__contact-info {
  display: inline-block;
  line-height: line-height($theme-footer-font-family, 2);

  a {
    @include u-text('ink', 'no-underline');
  }

  &:hover {
    text-decoration: underline;
  }

  @include at-media('mobile-lg') {
    @include u-flex('justify-end');
    margin-top: units(1);
  }
}

.usa-footer__primary-content {
  border-top: 1px solid color('base-light');

  @include at-media('mobile-lg') {
    border: none;
  }
}

.usa-sign-up {
  padding-bottom: units(4);
  padding-top: units(3);

  .usa-label,
  .usa-button {
    margin-top: units(1.5);
  }
}

.usa-sign-up__heading {
  @include h3;
  margin: 0;
}

.usa-footer__secondary-section {
  @include u-padding-y(2.5);
  background-color: color('base-lighter');

  a {
    color: color('ink');
  }
}

.usa-footer__logo {
  @include u-margin-y(1);
  @include at-media('mobile-lg') {
    @include u-margin-y(0);
    @include u-flex('align-center');
  }
}

.usa-footer__logo-img {
  max-width: units(10);
}

.usa-footer__logo-heading {
  @include h3;
  @include u-margin-y(1);
  line-height: line-height('heading', 1);
}

.usa-footer__contact-links {
  margin-top: units(3);

  @include at-media('mobile-lg') {
    margin-top: 0;
    text-align: right;
  }
}

.usa-footer__contact-heading {
  @include h3;
  margin-top: 0;

  @include at-media('mobile-lg') {
    @include u-margin-y(0.5);
  }
}

.usa-footer__social-links {
  line-height: line-height($theme-footer-font-family, 1);
  padding-bottom: units(1);

  a {
    text-decoration: none;
  }

  @include at-media('mobile-lg') {
    @include u-flex('justify-end');
  }
}

.usa-social-link {
  $background-height: units(3); // Height of icon within hit area.
  @include u-square($size-touch-target);
  background-position: center center;
  background-size: auto $background-height;
  background-color: color('black-transparent-10');
  display: inline-block;

  span {
    @include sr-only();
  }
}

.usa-social-link--facebook {
  @include add-background-svg('social-icons/facebook25');
}

.usa-social-link--twitter {
  @include add-background-svg('social-icons/twitter16');
}

.usa-social-link--youtube {
  @include add-background-svg('social-icons/youtube15');
}

.usa-social-link--rss {
  @include add-background-svg('social-icons/rss25');
}

.usa-footer__address {
  @include at-media('mobile-lg') {
    @include u-flex('justify-end');
  }
}

// Slim footer styles

.usa-footer--slim {
  .usa-footer__nav {
    @include at-media('desktop') {
      @include u-padding-x(0);
    }
  }

  .usa-footer__address {
    @include u-padding-y(2);
    @include u-padding-x($theme-site-margins-mobile-width);
    @include at-media('mobile-lg') {
      @include u-padding(0);
    }
  }

  .usa-footer__logo {
    @include u-flex('align-center');
  }

  .usa-footer__logo-img {
    max-width: units(6);
  }

  .usa-footer__contact-info {
    @include at-media('mobile-lg') {
      @include u-padding-y(2);
      margin-top: 0;
    }
  }
}

// Big footer styles

.usa-footer--big {
  .usa-footer__nav {
    @include u-margin-x($theme-site-margins-mobile-width * -1);
    @include at-media('mobile-lg') {
      border-bottom: 1px solid color('base-light');
      padding-top: units(4);
    }
    @include at-media('tablet') {
      @include u-margin-x(0);
      @include u-padding-x(0);
      border-bottom: none;
    }
  }

  .usa-footer__primary-link {
    @include h4;
    @include add-background-svg('arrow-down');
    background-position: units(2) center;
    background-size: units(1.5);
    line-height: line-height('heading', 2);
    margin: 0;
    padding-left: units(4);

    @include at-media('mobile-lg') {
      @include u-padding-y(0);
      background: none;
      margin-bottom: units(1);
      padding-left: 0;

      &:hover {
        cursor: auto;
        text-decoration: none;
      }
    }
  }

  .usa-footer__primary-content--collapsible {
    &.hidden {
      .usa-unstyled-list {
        display: none;
      }

      .usa-footer__primary-link {
        @include add-background-svg('arrow-right');
        cursor: pointer;

        @include at-media('mobile-lg') {
          background: none;
          margin: 0;
          padding-left: 0;
        }
      }
    }

    .usa-unstyled-list {
      @include u-padding-x($theme-site-margins-mobile-width);
      padding-bottom: units(2.5);

      @include at-media('mobile-lg') {
        @include u-padding-x(0);
        padding-bottom: units(4);
        padding-top: units(1.5);
      }
    }
  }
}<|MERGE_RESOLUTION|>--- conflicted
+++ resolved
@@ -64,15 +64,11 @@
   margin: 0 0 0 units(1);
   padding: 0;
 
-<<<<<<< HEAD
   a {
     @include typeset-link;
   }
 
   & + .usa-footer-secondary-link {
-=======
-  & + .usa-footer__secondary-link {
->>>>>>> 6249b8a9
     padding-top: units(2);
   }
 
