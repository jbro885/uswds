// Buttons variables

$button-stroke: inset 0 0 0 2px;

// Buttons

/* stylelint-disable selector-no-qualifying-type */
.usa-button,
.usa-button-primary,
.usa-button:visited,
.usa-button-primary:visited,
button,
[type=button],
[type=submit],
[type=reset],
[type=image] {
  @include font-smoothing;
  @include margin(0.5em 0.5em 0.5em null);
  appearance: none;
  background-color: $color-primary;
  border: 0;
  border-radius: $border-radius;
  color: $color-white;
  cursor: pointer;
  display: inline-block;
  font-family: $font-sans;
  font-size: $base-font-size;
  font-weight: $font-bold;
  line-height: 1;
  outline: none;
  padding: 1rem 2rem;
  text-align: center;
  text-decoration: none;
  width: 100%;

  @include media($small-screen) {
    width: auto;
  }

  &:hover,
  &.usa-button-hover {
    background-color: $color-primary-darker;
    border-bottom: 0;
    color: $color-white;
    text-decoration: none;
  }

  &:focus,
  &.usa-button-focus {
    box-shadow: $focus-shadow;
  }

  &:active,
  &.usa-button-active {
    background-color: $color-primary-darkest;
  }

  &.usa-button-primary-alt {
    background-color: $color-primary-alt;
    color: $color-base;

    &:hover,
    &.usa-button-hover {
      background-color: $color-primary-alt-dark;
    }

    &:active,
    &.usa-button-active {
      background-color: $color-primary-alt-darkest;
      color: $color-white;
    }
  }

  &.usa-button-secondary {
    background-color: $color-secondary;

    &:hover,
    &.usa-button-hover {
      background-color: $color-secondary-dark;
    }

    &:active,
    &.usa-button-active {
      background-color: $color-secondary-darkest;
    }
  }

  &.usa-button-gray {
    background-color: $color-gray;

    &:hover,
    &.usa-button-hover {
      background-color: $color-gray-dark;
    }

    &:active,
    &.usa-button-active {
      background-color: $color-base;
    }
  }

  &.usa-button-outline {
    background-color: $color-white;
    box-shadow: $button-stroke $color-primary;
    color: $color-primary;

    &:hover,
    &.usa-button-hover {
      box-shadow: $button-stroke $color-primary-darker;
      color: $color-primary-darker;
    }

    &:active,
    &.usa-button-active {
      box-shadow: $button-stroke $color-primary-darkest;
      color: $color-primary-darkest;
    }

    &:focus,
    &.usa-button-focus {
      box-shadow: $button-stroke $color-primary-darkest, $focus-shadow;
    }
  }

  &.usa-button-outline-inverse {
    background: transparent;
    box-shadow: $button-stroke $color-white;
    color: $color-white;

    &:hover,
    &.usa-button-hover {
      box-shadow: $button-stroke $color-gray-lighter;
      color: $color-gray-lighter;
    }

    &:active,
    &.usa-button-active {
      box-shadow: $button-stroke $color-gray-light;
      color: $color-gray-lighter;
    }

    &:focus,
    &.usa-button-focus {
      box-shadow: $button-stroke $color-gray-light, $focus-shadow;
    }
  }

  &.usa-button-big {
    font-size: 1.9rem;
    padding: 1.5rem 3rem;
  }
}
/* stylelint-disable */

<<<<<<< HEAD
.usa-button:disabled,
=======
[type=submit]:disabled,
>>>>>>> 9e8f013c
.usa-button-disabled {
  background-color: $color-gray-lighter;
  color: $color-gray-dark;
  pointer-events: none;

  &:hover,
  &.usa-button-hover,
  &:active,
  &.usa-button-active,
  &:focus {
    background-color: $color-gray-lighter;
    border: 0;
    box-shadow: none;
    color: $color-gray-dark;
  }
}

@mixin button-unstyled {
  background-color: transparent;
  border: 0;
  border-radius: 0;
  font-weight: $font-normal;
  margin: 0;
  outline: 0;
  padding: 0;
  text-align: left;
  -webkit-font-smoothing: auto;

  &:hover {
    background-color: transparent;
  }
}

.usa-button-unstyled {
  @include button-unstyled;
}<|MERGE_RESOLUTION|>--- conflicted
+++ resolved
@@ -152,11 +152,7 @@
 }
 /* stylelint-disable */
 
-<<<<<<< HEAD
 .usa-button:disabled,
-=======
-[type=submit]:disabled,
->>>>>>> 9e8f013c
 .usa-button-disabled {
   background-color: $color-gray-lighter;
   color: $color-gray-dark;
