// Helpers

$input-select-margin-right: 1.5;

@mixin range-focus {
  background-color: color('white');
  box-shadow: 0 0 0 units(2px) color($theme-focus-color);
}

@mixin range-track {
  background-color: color('base-lightest');
  border-radius: radius('pill');
  border: units(1px) solid color('base');
  cursor: pointer;
  height: units(2);
  width: 100%;
}

@mixin range-thumb {
  @include u-circle($theme-input-select-size);
  background: color('base-lightest');
  border: none;
  box-shadow: 0 0 0 units($theme-input-select-border-width) color('base');
  cursor: pointer;
}

@mixin range-ms-fill {
  background-color: color('base-lightest');
  border-radius: radius('pill');
  border: units(1px) solid color('base');
}

// Block input elements
.usa-fieldset,
.usa-input,
.usa-textarea,
.usa-select,
.usa-range,
.usa-form-hint {
  @include border-box-sizing;
  @include typeset(
    $theme-form-font-family,
    $theme-body-font-size,
    $theme-input-line-height
  );
}

.usa-input,
.usa-textarea,
.usa-select,
.usa-range {
  @include u-border(1px, 'base-dark');
  appearance: none;
  border-radius: 0;
  color: color('ink'); // standardize on firefox
  display: block;
  height: units(5);
  margin-top: units(1);
  max-width: units($theme-input-max-width);
  padding: units(1);
  width: 100%;

  &.usa-input--success {
    @include u-border($theme-input-state-border-width, 'success');
  }
}

.usa-fieldset {
  border: none;
  margin: 0;
  padding: 0;
}

.usa-form-group--error {
  @include u-border-left(0.5, 'error-dark');
  margin-top: units(4);
  padding-left: units(2);
  position: relative;

  @include at-media('desktop') {
    margin-left: units(-2.5);
  }
}

.usa-input--error {
  @include u-border($theme-input-state-border-width, 'error-dark');
}

.usa-label--error {
  display: block;
  font-weight: font-weight('bold');
  margin-top: 0;
}

.usa-input-error-message {
  @include u-padding-y(0.5);
  color: color('error-dark');
  display: block;
  font-weight: font-weight('bold');
}

.usa-input-label-helper {
  color: color('base');
}

.usa-input-label-required {
  color: color('error-dark');
}

.usa-label {
  display: block;
  line-height: line-height($theme-form-font-family, 2);
  margin-top: units(3);
  max-width: units($theme-input-max-width);
}

.usa-textarea {
  height: units('card');
}

.usa-select {
  @include add-background-svg('arrow-both');
  appearance: none;
  background-color: color('white');
  background-position: right units(1.5) center;
  background-size: units(1);
  padding-right: units(4);

  &::-ms-expand {
    display: none;
  }

  // Show default webkit style on select element when autofilled to show icon
  &:-webkit-autofill {
    appearance: menulist;
  }

  // Remove dotted outline from select element on focus in Firefox
  &:-moz-focusring {
    color: transparent;
    text-shadow: 0 0 0 color('black');
  }
}

.usa-legend {
  font-size: font-size($theme-form-font-family, 'xl');
  font-weight: font-weight('bold');
}

// Hint text

.usa-form-hint {
  color: color('base');
  margin-bottom: 0;
}

// Custom checkboxes

@include override-prose {
  .usa-input-list {
    @include add-list-reset;

    li {
      line-height: line-height($theme-form-font-family, $theme-input-line-height);
    }
  }
}

.usa-checkbox__input,
.usa-radio__input {
  // The actual input element is only visible to screen readers, because
  // all visual styling is done via the label.
  @include sr-only();

  .lt-ie9 & {
    border: 0;
    float: left;
    margin: units(0.5) units(0.5) 0 0;
    position: static;
    width: auto;
  }
}

.usa-checkbox__label,
.usa-radio__label {
  cursor: pointer;
  display: inherit;
  font-weight: font-weight('normal');
  margin-bottom: units(1.5);
  padding-left: units($input-select-margin-right + $theme-input-select-size);
  position: relative;
  text-indent: units(-$input-select-margin-right - $theme-input-select-size);
}

.usa-checkbox__label::before,
.usa-radio__label::before {
  background: color('white');
  content: '\a0';
  display: inline-block;
  left: units($theme-input-select-border-width);
  position: relative;
  vertical-align: middle\0; // Target IE 11 and below to vertically center inputs
}

.usa-checkbox__label::before {
  @include u-square($theme-input-select-size);
  border-radius: radius($theme-checkbox-border-radius);
}

.usa-radio__label::before {
  @include u-circle($theme-input-select-size);
}

.usa-checkbox__label::before,
.usa-radio__label::before {
  box-shadow: 0 0 0 units($theme-input-select-border-width) color('base');
  line-height: units($theme-input-select-size);
  margin-right: units($input-select-margin-right);
}

.usa-checkbox__input:checked + .usa-checkbox__label::before,
.usa-radio__input:checked + .usa-radio__label::before {
  background-color: color('primary');
  box-shadow: 0 0 0 units($theme-input-select-border-width) color('primary');
}

<<<<<<< HEAD
.usa-radio__input:checked + .usa-radio__label::before {
  box-shadow: 0 0 0 units($theme-input-select-border-width) color('primary'), inset 0 0 0 units($theme-input-select-border-width) color('white');
=======
.usa-radio-input:checked + .usa-radio-label::before {
  box-shadow:
    0 0 0 units($theme-input-select-border-width) color('primary'),
    inset 0 0 0 units($theme-input-select-border-width) color('white');

  @media print {
    box-shadow:
      inset 0 0 0 units($theme-input-select-border-width) color('white'),
      inset 0 0 0 units(2) color('primary'),
      0 0 0 units($theme-input-select-border-width) color('primary');
  }
>>>>>>> 008ce6cf
}

.usa-checkbox__input:checked + .usa-checkbox__label::before,
.usa-checkbox__input:checked:disabled + .usa-checkbox__label::before {
  @include add-background-svg('correct8');
  background-position: center center;

  @media print {
    background-image: none;
    background-color: color('white');
    content: url('#{$theme-image-path}/correct8-alt.png');
    content: url('#{$theme-image-path}/correct8-alt.svg');
    text-indent: 0;
  }
}

.usa-radio__input:focus + .usa-radio__label::before {
  @include focus-outline(null, null, null, 0.5);
}

.usa-checkbox__input:disabled + .usa-checkbox__label {
  color: color('disabled');
}

.usa-checkbox__input:focus + .usa-checkbox__label::before {
  @include focus-outline;
}

.usa-checkbox__input:disabled + .usa-checkbox__label::before,
.usa-radio__input:disabled + .usa-radio__label::before {
  background: color('disabled-light');
  box-shadow: 0 0 0 units($theme-input-select-border-width) color('disabled');
  cursor: not-allowed;
}

// Range inputs
.usa-range {
  appearance: none;
  border: none;
  padding-left: 1px;
  width: 100%;

  &:focus {
    outline: none;

    &::-webkit-slider-thumb {
      @include range-focus;
    }

    &::-moz-range-thumb {
      @include range-focus;
    }

    &::-ms-thumb {
      @include range-focus;
    }
  }

  &::-webkit-slider-runnable-track {
    @include range-track;
  }

  &::-moz-range-track {
    @include range-track;
  }

  &::-ms-track {
    @include range-track;
  }

  &::-webkit-slider-thumb {
    @include range-thumb;
    appearance: none;
    margin-top: px-to-rem(-3px); // magic number
  }

  &::-moz-range-thumb {
    @include range-thumb;
  }

  &::-ms-thumb {
    @include range-thumb;
  }

  &::-ms-fill-lower {
    @include range-ms-fill;
  }

  &::-ms-fill-upper {
    @include range-ms-fill;
  }
}

// File input type
[type='file'] {
  border: none;
  padding-left: 0;
}

// Memorable dates

.usa-memorable-date {
  display: flex;
  [type=number] {
    -moz-appearance: textfield;

    &::-webkit-inner-spin-button {
      appearance: none;
    }

    &::-webkit-contacts-auto-fill-button {
      visibility: hidden;
      display: none !important; /* stylelint-disable-line declaration-no-important */
      pointer-events: none;
      height: 0;
      width: 0;
      margin: 0;
    }
  }
}

.usa-form-group--day,
.usa-form-group--month,
.usa-form-group--year {
  @include u-flex(auto);
  margin-right: units(2);
  width: units(6);
}

.usa-form-group--year {
  width: units(9);
}<|MERGE_RESOLUTION|>--- conflicted
+++ resolved
@@ -224,11 +224,7 @@
   box-shadow: 0 0 0 units($theme-input-select-border-width) color('primary');
 }
 
-<<<<<<< HEAD
 .usa-radio__input:checked + .usa-radio__label::before {
-  box-shadow: 0 0 0 units($theme-input-select-border-width) color('primary'), inset 0 0 0 units($theme-input-select-border-width) color('white');
-=======
-.usa-radio-input:checked + .usa-radio-label::before {
   box-shadow:
     0 0 0 units($theme-input-select-border-width) color('primary'),
     inset 0 0 0 units($theme-input-select-border-width) color('white');
@@ -239,7 +235,6 @@
       inset 0 0 0 units(2) color('primary'),
       0 0 0 units($theme-input-select-border-width) color('primary');
   }
->>>>>>> 008ce6cf
 }
 
 .usa-checkbox__input:checked + .usa-checkbox__label::before,
