// scss-lint:disable QualifyingElement, PropertyCount

$input-font-size-calc: scale($theme-font-family-input, $theme-font-size-base);
$input-line-height-calc: lh($theme-font-family-input, $theme-line-height-input); // was 1.3
$input-border-width: px-to-rem(1px); // Using rem instead of px so function uses same units
$input-padding-vertical: units(1);
$input-state-border: 0.5;

// input heights will vary by browser and type
// if height not explicitly set
$input-height-exact: (
  ($input-font-size-calc * $input-line-height-calc) +
  ($input-padding-vertical * 2) +
  ($input-border-width * 2)
);

// truncated to 1 decimal place
// (i.e., 1.21rem -> 1.2rem)
$input-height: floor($input-height-exact * 10) / 10;

// Block form elements
.usa-form,
// with a more consistent use of .usa-form
// the following should be unnecessary
.usa-form-large,
.usa-fieldset,
.usa-fieldset-inputs,
.usa-input,
.usa-textarea,
.usa-select,
.usa-range,
.usa-form-hint {
  @include typeset(
    $theme-font-family-input,
    $theme-font-size-base,
    $theme-line-height-input
  );
}

.usa-input,
.usa-textarea,
.usa-select,
.usa-range {
  @include u-border(1px, 'base-dark');
  appearance: none;
  border-radius: 0;
  box-sizing: border-box;
  color: color('ink'); // standardize on firefox
  display: block;
  height: $input-height;
<<<<<<< HEAD
  margin-top: units(1);
=======
  line-height: $input-line-height;
  margin: units(1) 0 units(0.5);
>>>>>>> 7bb5fb68
  max-width: $input-max-width;
  padding: $input-padding-vertical units(1);
  width: 100%;

  &.usa-input-success {
    @include u-border($input-state-border, 'success');
  }
}

.usa-form-group-error {
  @include u-border-left(0.5, 'error-dark');
  margin-top: units(4);
  padding-left: units(2);
  position: relative;
  right: units(2.5);
}

.usa-input-error {
  @include u-border($input-state-border, 'error-dark');
}

.usa-input-error-label {
  display: block;
  font-size: $input-font-size-calc;
  font-weight: $theme-font-weight-bold;
  margin-top: 0;
}

.usa-input-error-message {
  @include u-padding-y(0.5);
  color: color('error-dark');
  display: block;
  font-size: $input-font-size-calc;
  font-weight: $theme-font-weight-bold;
}

// Deprecated: Some screen readers can't read CSS content.
// Will be removed in 2.0.
// TODO: remove?
.usa-input-required:after {
  color: color('error-dark');
  content: ' (*required)';
}

// Deprecated: Some screen readers can't read CSS content.
// Will be removed in 2.0.
// TODO: remove?
.usa-input-optional:after {
  color: color('base');
  content: ' (optional)';
}

.usa-input-label-helper {
  color: color('base');
}

.usa-input-label-required {
  color: color('error-dark');
}

.usa-label {
  display: block;
  line-height: line-ehight($theme-font-family-input, 2);
  margin-top: units(3);
  max-width: $input-max-width;
}

.usa-textarea {
  height: units('card');
}

.usa-select {
  appearance: none;
  background-color: color('white');
  background-image: url('#{$theme-image-path}/arrow-both.png');
  // Ensure browsers that don't support SVG in background-image (IE 11 and below) fall back to PNG.
  // See https://www.broken-links.com/2010/06/14/using-svg-in-backgrounds-with-png-fallback/
  background-image: none, url('#{$theme-image-path}/arrow-both.svg'), url('#{$theme-image-path}/arrow-both.png');
  background-position: right units(1.5) center;
  background-repeat: no-repeat;
  background-size: units(1);
  padding-right: units(4);

  &::-ms-expand {
    display: none;
  }

  // Show default webkit style on select element when autofilled to show icon
  &:-webkit-autofill {
    appearance: menulist;
  }

  // Remove dotted outline from select element on focus in Firefox
  &:-moz-focusring {
    color: transparent;
    text-shadow: 0 0 0 color('black');
  }
}

.usa-legend {
  font-size: scale($theme-font-family-input, $theme-font-size-h2);
  font-weight: $theme-font-weight-bold;
  line-height: line-height($theme-font-family-input, 2);
}

.usa-fieldset-inputs {
  label {
    margin-top: 0;
  }
}

// Hint text

.usa-form-hint {
  color: color('base');
  margin-bottom: 0;
}

// Custom checkboxes

.usa-checkbox-input,
.usa-radio-input {
  // The actual input element is only visible to screen readers, because
  // all visual styling is done via the label.
  @include sr-only();

  .lt-ie9 & {
    border: 0;
    float: left;
    margin: units(0.5) units(0.5) 0 0;
    position: static;
    width: auto;
  }
}

.usa-checkbox-label,
.usa-radio-label {
  cursor: pointer;
  display: inherit;
  font-weight: $theme-font-weight-normal;
  margin-bottom: units(1.5);
}

.usa-checkbox-label::before,
.usa-radio-label::before {
  background: color('white');
  content: '\a0';
  display: inline-block;
  text-indent: units(1);
  vertical-align: middle\0; // Target IE 11 and below to vertically center inputs
}

.usa-checkbox-label::before {
  border-radius: radius($theme-border-radius-checkbox);
  box-shadow: 0 0 0 2px color('base');
  height: units($theme-spacing-md);
  line-height: units($theme-spacing-md);
  margin-left: 1px;
  margin-right: units(1.5);
  width: units($theme-spacing-md);
}

.usa-radio-label::before {
  border-radius: 100%;
  box-shadow: 0 0 0 2px color('white'), 0 0 0 units(0.5) color('base');
  height: units(2); // Size overrides to account for shape + checked styling
  line-height: units(2);
  margin-left: units(.5);
  margin-right: units(1.5);
  width: units(2);
}

.usa-checkbox-input:checked + .usa-checkbox-label::before,
.usa-radio-input:checked + .usa-radio-label::before {
  background-color: color('primary');
  box-shadow: 0 0 0 2px color('primary');
}

.usa-radio-input:checked + .usa-radio-label::before {
  box-shadow: 0 0 0 2px color('white'), 0 0 0 4px color('primary');
}

.usa-checkbox-input:checked + .usa-checkbox-label::before,
.usa-checkbox-input:checked:disabled + .usa-checkbox-label::before {
  background-image: url('#{$theme-image-path}/correct8.png');
  background-image: url('#{$theme-image-path}/correct8.svg');
  background-position: 50%;
  background-repeat: no-repeat;
}

.usa-radio-input:focus + .usa-radio-label::before {
  outline: $focus-outline;
  outline-offset: units(0.5);
}

.usa-checkbox-input:disabled + .usa-checkbox-label {
  color: color('disabled');
}

.usa-checkbox-input:focus + .usa-checkbox-label::before {
  outline: $focus-outline;
  outline-offset: $focus-spacing;
}

.usa-checkbox-input:disabled + .usa-checkbox-label::before,
.usa-radio-input:disabled + .usa-radio-label::before {
  background: color('disabled-light');
  box-shadow: 0 0 0 2px color('disabled');
  cursor: not-allowed;
}

// Range inputs

// TODO: Change to $color-focus in 2.0
@mixin range-focus {
  background-color: color('white');
  box-shadow: 0 0 0 units(2px) color('primary');
}

@mixin range-track {
  background-color: color('base-lightest');
  border-radius: radius('pill');
  border: 1px solid color('base');
  cursor: pointer;
  height: units(2);
  width: 100%;
}

@mixin range-thumb {
  @include u-circle(2.5);
  background: color('base-lightest');
  border: none;
  box-shadow: 0 0 0 units(2px) color('base');
  cursor: pointer;
}

@mixin range-ms-fill {
  background-color: color('base-lightest');
  border-radius: radius('pill');
  border: 1px solid color('base');
}

.usa-range {
  appearance: none;
  border: none;
  padding-left: 1px;
  width: 100%;

  &:focus {
    outline: none;

    &::-webkit-slider-thumb {
      @include range-focus;
    }

    &::-moz-range-thumb {
      @include range-focus;
    }

    &::-ms-thumb {
      @include range-focus;
    }
  }

  &::-webkit-slider-runnable-track {
    @include range-track;
  }

  &::-moz-range-track {
    @include range-track;
  }

  &::-ms-track {
    @include range-track;
  }

  &::-webkit-slider-thumb {
    @include range-thumb;
    appearance: none;
    margin-top: px-to-rem(-3px); // magic number
  }

  &::-moz-range-thumb {
    @include range-thumb;
  }

  &::-ms-thumb {
    @include range-thumb;
  }

  &::-ms-fill-lower {
    @include range-ms-fill;
  }

  &::-ms-fill-upper {
    @include range-ms-fill;
  }
}

// File input type
[type='file'] {
  border: none;
  padding-left: 0;
}

// Memorable dates

.usa-memorable-date { /* stylelint-disable-line */
  .usa-label {
    margin-top: 0;
  }

  [type=number] {
    -moz-appearance: textfield;

    &::-webkit-inner-spin-button {
      appearance: none;
    }

    &::-webkit-contacts-auto-fill-button {
      visibility: hidden;
      display: none !important; /* stylelint-disable-line declaration-no-important */
      pointer-events: none;
      height: 0;
      width: 0;
      margin: 0;
    }
  }
}

.usa-form-group-day,
.usa-form-group-month,
.usa-form-group-year {
  clear: none;
  float: left;
  margin-right: units(2);
  width: units(6);
}

.usa-form-group-year {
  width: units(9);
}<|MERGE_RESOLUTION|>--- conflicted
+++ resolved
@@ -48,12 +48,7 @@
   color: color('ink'); // standardize on firefox
   display: block;
   height: $input-height;
-<<<<<<< HEAD
   margin-top: units(1);
-=======
-  line-height: $input-line-height;
-  margin: units(1) 0 units(0.5);
->>>>>>> 7bb5fb68
   max-width: $input-max-width;
   padding: $input-padding-vertical units(1);
   width: 100%;
