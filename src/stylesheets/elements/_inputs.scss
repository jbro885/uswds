// scss-lint:disable QualifyingElement, PropertyCount

$input-line-height: 1.3;
$input-border-width: 0.1rem; // Using rem instead of px so function uses same units
$input-padding-vertical: 1rem;

// input heights will vary by browser and type
// if height not explicitly set
$input-height-exact: (
  ($base-font-size * $input-line-height) +
  ($input-padding-vertical * 2) +
  ($input-border-width * 2)
);

// truncated to 1 decimal place
// (i.e., 1.21rem -> 1.2rem)
$input-height: floor($input-height-exact * 10) / 10;

// Block form elements
/* stylelint-disable selector-no-qualifying-type */
input,
textarea,
select {
  appearance: none;
  border: $input-border-width solid $color-gray;
  border-radius: 0;
  box-sizing: border-box;
  color: $color-base; // standardize on firefox
  display: block;
  font-size: $base-font-size;
  height: $input-height;
  line-height: $input-line-height;
  margin: 0.2em 0;
  max-width: $input-max-width;
  padding: $input-padding-vertical 0.7em;
  width: 100%;

  &.usa-input-success {
    border: 3px solid $color-green-light;
  }
}
/* stylelint-enable */

.usa-input-error {
  border-left: 4px solid $color-secondary-dark;
  margin-top: 3rem;
  padding-bottom: 0.8rem;
  padding-left: 1.5rem;
  padding-top: 0.8rem;
  position: relative;
  right: 1.9rem;

  input,
  textarea,
  select {
    border: 3px solid $color-secondary-dark;
    width: calc(100% + 1.9rem); // 1.5rem left padding + 4px border from input error spacing
  }

  label {
    margin-top: 0;
  }

  .usa-input-inline {
    border: $input-border-width solid $color-gray;
    width: inherit;
  }

  .usa-input-inline-error {
    border: 3px solid $color-secondary-dark;
  }
}

.usa-input-error-label {
  display: block;
  font-size: $base-font-size;
  font-weight: $font-bold;
}

.usa-input-error-message {
  color: $color-secondary-dark;
  display: block;
  font-size: $base-font-size;
  font-weight: $font-bold;
  padding-bottom: 3px;
  padding-top: 3px;
}

// Deprecated: Some screen readers can't read CSS content.
// Will be removed in 2.0.
.usa-input-required:after {
  color: $color-secondary-darkest;
  content: ' (*required)';
}

// Deprecated: Some screen readers can't read CSS content.
// Will be removed in 2.0.
.usa-input-optional:after {
  color: $color-gray-medium;
  content: ' (optional)';
}

.usa-input-label-helper {
  color: $color-gray-medium;
}

.usa-input-label-required {
  color: $color-secondary-darkest;
}

label {
  display: block;
  margin-top: 3rem;
  max-width: $input-max-width;
}

textarea {
  height: 16rem;
}

select {
  appearance: none;
  background-color: $color-white;
  background-image: url('#{$theme-image-path}/arrow-both.png');
  // Ensure browsers that don't support SVG in background-image (IE 11 and below) fall back to PNG.
  // See https://www.broken-links.com/2010/06/14/using-svg-in-backgrounds-with-png-fallback/
  background-image: none, url('#{$theme-image-path}/arrow-both.svg'), url('#{$theme-image-path}/arrow-both.png');
  background-position: right 1.3rem center;
  background-repeat: no-repeat;
  background-size: 1rem;
  padding-right: 3rem;

  &::-ms-expand {
    display: none;
  }

  // Show default webkit style on select element when autofilled to show icon
  &:-webkit-autofill {
    appearance: menulist;
  }

  // Remove dotted outline from select element on focus in Firefox
  &:-moz-focusring {
    color: transparent;
    text-shadow: 0 0 0 $color-black;
  }
}

option:first-child {
  font-weight: $font-bold;
}

legend {
  font-size: $h2-font-size;
  font-weight: $font-bold;
}

.usa-fieldset-inputs {
  label {
    margin-top: 0;
  }
}

// Hint text

.usa-form-hint {
  color: $color-gray-medium;
  font-family: $font-sans;
  margin-bottom: 0;
}

// Custom checkboxes

[type=checkbox],
[type=radio] {
  // The actual input element is only visible to screen readers, because
  // all visual styling is done via the label.
  @include sr-only();

  .lt-ie9 & {
    border: 0;
    float: left;
    margin: 0.4em 0.4em 0 0;
    position: static;
    width: auto;
  }
}

[type=checkbox] + label,
[type=radio] + label {
  cursor: pointer;
  font-weight: 400;
  margin-bottom: 0.65em;
}

[type=checkbox] + label::before,
[type=radio] + label::before {
  background: $color-white;
  content: '\a0';
  display: inline-block;
  text-indent: 0.15em;
  vertical-align: middle\0; // Target IE 11 and below to vertically center inputs
}

[type=checkbox] + label::before {
  border-radius: $checkbox-border-radius;
  box-shadow: 0 0 0 1px $color-gray-medium;
  height: $spacing-medium;
  line-height: $spacing-medium;
  margin-left: 1px;
  margin-right: 0.6em;
  width: $spacing-medium;
}

[type=radio] + label::before {
  border-radius: 100%;
  box-shadow: 0 0 0 2px $color-white, 0 0 0 3px $color-gray-medium;
  height: 1.4rem; // Size overrides to account for shape + checked styling
  line-height: 1.4rem;
  margin-left: 3px;
  margin-right: 0.75em;
  width: 1.4rem;
}

[type=checkbox]:checked + label::before,
[type=radio]:checked + label::before {
  background-color: $color-primary;
  box-shadow: 0 0 0 1px $color-primary;
}

[type=radio]:checked + label::before {
  box-shadow: 0 0 0 2px $color-white, 0 0 0 4px $color-primary;
}

[type=checkbox]:checked + label::before,
[type=checkbox]:checked:disabled + label::before {
  background-image: url('#{$theme-image-path}/correct8.png');
  background-image: url('#{$theme-image-path}/correct8.svg');
  background-position: 50%;
  background-repeat: no-repeat;
}

[type=radio]:focus + label::before {
  outline: $focus-outline;
  outline-offset: $focus-spacing * 2; // Double the offset to account for circular shape
}

[type=checkbox]:disabled + label {
  color: $color-gray-lighter;
}

[type=checkbox]:focus + label::before {
  outline: $focus-outline;
  outline-offset: $focus-spacing;
}

[type=checkbox]:disabled + label::before,
[type=radio]:disabled + label::before {
  background: $color-gray-lightest;
  box-shadow: 0 0 0 1px $color-gray-light;
  cursor: not-allowed;
}

// Range inputs

// Change to $color-focus in 2.0
@mixin range-focus {
  box-shadow: 0 0 0 2px $color-primary;
}

@mixin range-track {
  background: $color-gray-lighter;
  border: 1px solid $color-gray-medium;
  cursor: pointer;
  height: 1.6rem;
  width: 100%;
}

@mixin range-thumb {
  background: $color-gray-lightest;
  box-shadow: 0 0 0 1px $color-gray-medium;
  border-radius: 1.5rem;
  cursor: pointer;
  height: 2.5rem;
  width: 2.5rem;
}

@mixin range-ms-fill {
  background: $color-gray-light;
  border: 1px solid $color-gray-medium;
  border-radius: 2rem;
}

[type=range] {
  appearance: none;
  border: none;
  padding-left: 0;
  overflow: hidden;
  width: 100%;

  &:focus {
    outline: none;

    &::-webkit-slider-thumb {
      @include range-focus;
    }

    &::-moz-range-thumb {
      @include range-focus;
    }

    &::-ms-thumb {
      @include range-focus;
    }
  }

  &::-webkit-slider-runnable-track {
    @include range-track;
  }

  &::-moz-range-track {
    @include range-track;
  }

  &::-ms-track {
    @include range-track;
  }

  &::-webkit-slider-thumb {
    @include range-thumb;
    appearance: none;
    margin-top: -0.6rem;
  }

  &::-moz-range-thumb {
    @include range-thumb;
  }

  &::-ms-thumb {
    @include range-thumb;
  }

  &::-ms-fill-lower {
    @include range-ms-fill;
  }

  &::-ms-fill-upper {
    @include range-ms-fill;
  }
}

// File input type
[type='file'] {
  border: none;
  padding-left: 0;
}

// Memorable dates

<<<<<<< HEAD
.usa-memorable-date { /* stylelint-disable-line */
=======
.usa-date-of-birth { /* stylelint-disable-line */
>>>>>>> 3f3fcca9
  label {
    margin-top: 0;
  }

  [type=number] {
    -moz-appearance: textfield;

    &::-webkit-inner-spin-button {
      appearance: none;
    }

    &::-webkit-contacts-auto-fill-button {
      visibility: hidden;
      display: none !important; /* stylelint-disable-line declaration-no-important */
      pointer-events: none;
      height: 0;
      width: 0;
      margin: 0;
    }
  }
}

.usa-form-group-day,
.usa-form-group-month,
.usa-form-group-year {
  clear: none;
  float: left;
  margin-right: 1.5rem;
  width: 5rem;
}

.usa-form-group-year {
  width: 7rem;
}<|MERGE_RESOLUTION|>--- conflicted
+++ resolved
@@ -357,11 +357,7 @@
 
 // Memorable dates
 
-<<<<<<< HEAD
 .usa-memorable-date { /* stylelint-disable-line */
-=======
-.usa-date-of-birth { /* stylelint-disable-line */
->>>>>>> 3f3fcca9
   label {
     margin-top: 0;
   }
