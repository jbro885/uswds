// scss-lint:disable QualifyingElement, PropertyCount

$input-line-height: 1.3;
$input-border-width: 0.1rem; // Using rem instead of px so function uses same units
$input-padding-vertical: 1rem;

// input heights will vary by browser and type
// if height not explicitly set
$input-height-exact: (
  ($base-font-size * $input-line-height) +
  ($input-padding-vertical * 2) +
  ($input-border-width * 2)
);

// truncated to 1 decimal place
// (i.e., 1.21rem -> 1.2rem)
$input-height: floor($input-height-exact * 10) / 10;

// Block form elements
/* stylelint-disable selector-no-qualifying-type */
input,
textarea,
select {
  appearance: none;
  border: $input-border-width solid $color-gray;
  border-radius: 0;
  box-sizing: border-box;
  color: $color-base; // standardize on firefox
  display: block;
  font-size: $base-font-size;
  height: $input-height;
  line-height: $input-line-height;
  margin: 0.2em 0;
  max-width: $input-max-width;
  padding: $input-padding-vertical 0.7em;
  width: 100%;

  &.usa-input-success {
    border: 3px solid $color-green-light;
  }
}
/* stylelint-enable */

.usa-input-error {
  border-left: 4px solid $color-secondary-dark;
  margin-top: 3rem;
  padding-bottom: 0.8rem;
  padding-left: 1.5rem;
  padding-top: 0.8rem;
  position: relative;
  right: 1.9rem;

  input,
  textarea,
  select {
    border: 3px solid $color-secondary-dark;
    width: calc(100% + 1.9rem); // 1.5rem left padding + 4px border from input error spacing
  }

  label {
    margin-top: 0;
  }

  .usa-input-inline {
    border: $input-border-width solid $color-gray;
    width: inherit;
  }

  .usa-input-inline-error {
    border: 3px solid $color-secondary-dark;
  }
}

.usa-input-error-label {
  display: block;
  font-size: $base-font-size;
  font-weight: $font-bold;
}

.usa-input-error-message {
  color: $color-secondary-dark;
  display: block;
  font-size: $base-font-size;
  font-weight: $font-bold;
  padding-bottom: 3px;
  padding-top: 3px;
}

.usa-input-required:after {
  color: $color-secondary-darkest;
  content: ' (*Required)';
}

.usa-input-optional:after {
  color: $color-gray-medium;
  content: ' - optional';
  font-style: italic;
}

label {
  display: block;
  margin-top: 3rem;
  max-width: $input-max-width;
}

textarea {
  height: 16rem;
}

select {
  -moz-appearance: none;
  -webkit-appearance: none;
  appearance: none;
  background-color: $color-white;
  background-image: url('#{$image-path}/arrow-both.png');
  background-image: url('#{$image-path}/arrow-both.svg');
  background-position: right 1.3rem center;
  background-repeat: no-repeat;
  background-size: 1rem;
  padding-right: 3rem;

  &::-ms-expand {
    display: none;
  }

<<<<<<< HEAD
  // Show default webkit style on select element when autofilled to show icon
  &:-webkit-autofill {
    appearance: menulist;
=======
  // Remove dotted outline from select element on focus in Firefox
  &:-moz-focusring {
    color: transparent;
    text-shadow: 0 0 0 $color-black;
>>>>>>> f2bec4d4
  }
}

option:first-child {
  font-weight: $font-bold;
}

legend {
  font-size: $h2-font-size;
  font-weight: $font-bold;
}

.usa-fieldset-inputs {
  label {
    margin-top: 0;
  }
}

// Hint text

.usa-form-hint {
  color: $color-gray-medium;
  font-family: $font-sans;
  margin-bottom: 0;
}

// Custom checkboxes

[type=checkbox],
[type=radio] {
  // The actual input element is only visible to screen readers, because
  // all visual styling is done via the label.
  @include sr-only();

  .lt-ie9 & {
    border: 0;
    float: left;
    margin: 0.4em 0.4em 0 0;
    position: static;
    width: auto;
  }
}

[type=checkbox] + label,
[type=radio] + label {
  cursor: pointer;
  font-weight: 400;
  margin-bottom: 0.65em;
}

[type=checkbox] + label::before,
[type=radio] + label::before {
  background: $color-white;
  border-radius: $checkbox-border-radius;
  box-shadow: 0 0 0 1px $color-gray-medium;
  content: '\a0';
  display: inline-block;
  height: $spacing-medium;
  line-height: $spacing-medium;
  margin-right: 0.6em;
  text-indent: 0.15em;
  vertical-align: middle\0; // Target IE 11 and below to vertically center inputs
  width: $spacing-medium;
}

[type=radio] + label::before {
  border-radius: 100%;
  box-shadow: 0 0 0 2px $color-white, 0 0 0 3px $color-gray-medium;
  height: 1.4rem; // Size overrides to account for shape + checked styling
  line-height: 1.4rem;
  margin-right: 0.75em;
  width: 1.4rem;
}

[type=checkbox]:checked + label::before,
[type=radio]:checked + label::before {
  background-color: $color-primary;
  box-shadow: 0 0 0 1px $color-primary;
}

[type=radio]:checked + label::before {
  box-shadow: 0 0 0 2px $color-white, 0 0 0 4px $color-primary;
}

[type=checkbox]:checked + label::before,
[type=checkbox]:checked:disabled + label::before {
  background-image: url('#{$image-path}/correct8.png');
  background-image: url('#{$image-path}/correct8.svg');
  background-position: 50%;
  background-repeat: no-repeat;
}

[type=radio]:focus + label::before {
  outline: $focus-outline;
  outline-offset: 5px;
}

[type=checkbox]:disabled + label {
  color: $color-gray-lighter;
}

[type=checkbox]:focus + label::before {
  outline: $focus-outline;
  outline-offset: $focus-spacing;
}

[type=checkbox]:disabled + label::before,
[type=radio]:disabled + label::before {
  background: $color-gray-lightest;
  box-shadow: 0 0 0 1px $color-gray-light;
  cursor: not-allowed;
}

// Range inputs

[type=range] {
  -webkit-appearance: none;
  border: none;
  padding-left: 0;
  width: 100%;
}

[type=range]::-webkit-slider-runnable-track {
  background: $color-gray-light;
  border: 1px solid $color-gray-medium;
  cursor: pointer;
  height: 1.2rem;
  width: 100%;
}

[type=range]::-moz-range-track {
  background: $color-primary;
  border: 1px solid $color-gray-medium;
  cursor: pointer;
  height: 1.2rem;
  width: 100%;
}

[type=range]::-ms-track {
  background: transparent;
  color: transparent;
  cursor: pointer;
  height: 1.2rem;
  width: 100%;
}

[type=range]::-webkit-slider-thumb {
  -webkit-appearance: none;
  border: 1px solid $color-gray-medium;
  height: 2.2rem;
  border-radius: 1.5rem;
  background: $color-gray-lightest;
  cursor: pointer;
  margin-top: -.65rem;
  width: 2.2rem;
}

[type=range]::-moz-range-thumb {
  background: $color-gray-lightest;
  border: 1px solid $color-gray-medium;
  border-radius: 1.5rem;
  cursor: pointer;
  height: 2.2rem;
  width: 2.2rem;
}

[type=range]::-ms-thumb {
  background: $color-gray-lightest;
  border: 1px solid $color-gray-medium;
  border-radius: 1.5rem;
  cursor: pointer;
  height: 2.2rem;
  width: 2.2rem;
}

[type=range]::-ms-fill-lower {
  background: $color-gray-light;
  border: 1px solid $color-gray-medium;
  border-radius: 2rem;
}

[type=range]::-ms-fill-upper {
  background: $color-gray-light;
  border: 1px solid $color-gray-medium;
  border-radius: 2rem;
}

// Memorable dates

.usa-date-of-birth {
  label {
    margin-top: 0;
  }

  [type=number]::-webkit-inner-spin-button,
  [type=number]::-webkit-outer-spin-button {
    -webkit-appearance: none;
    appearance: none;
    margin: 0;
  }

  [type=number] {
    -moz-appearance: textfield;
  }
}

.usa-form-group-day,
.usa-form-group-month,
.usa-form-group-year {
  clear: none;
  float: left;
  margin-right: 1.5rem;
  width: 5rem;
}

.usa-form-group-year {
  width: 7rem;
}<|MERGE_RESOLUTION|>--- conflicted
+++ resolved
@@ -123,16 +123,14 @@
     display: none;
   }
 
-<<<<<<< HEAD
   // Show default webkit style on select element when autofilled to show icon
   &:-webkit-autofill {
     appearance: menulist;
-=======
+
   // Remove dotted outline from select element on focus in Firefox
   &:-moz-focusring {
     color: transparent;
     text-shadow: 0 0 0 $color-black;
->>>>>>> f2bec4d4
   }
 }
 
