--- conflicted
+++ resolved
@@ -39,12 +39,8 @@
         }
         @else if $grade == 5 {
           $next-max: list.nth(map.get($system-luminance-grade-ranges, 10), 2);
-<<<<<<< HEAD
-        } @else {
-=======
         }
         @else {
->>>>>>> c5dca50f
           $next-max: list.nth(
             map.get($system-luminance-grade-ranges, ($grade + 10)),
             2
