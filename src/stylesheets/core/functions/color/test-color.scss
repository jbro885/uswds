--- conflicted
+++ resolved
@@ -25,16 +25,6 @@
 
   @each $token, $value in $map {
     $family: list.nth(decompose($token), 1);
-<<<<<<< HEAD
-    $grade: list.nth(decompose($token), 2);
-    @if not $value {
-    } @else if not index($exceptions, $family) {
-      $computed: get-color-grade($value);
-      @debug "Checked #{$family}-#{$grade}";
-      @if $grade <= 5 {
-      } @else if $computed != $grade {
-        @warn "#{$token} (#{$value}) lum: #{luminance($value)} is not in the range #{map.get($system-luminance-grade-ranges, $grade)}";
-=======
     @if not index($exceptions, $family) and $value{
       $grade: list.nth(decompose($token), 2);
       $computed: get-color-grade($value);
@@ -45,7 +35,6 @@
         @else {
           @warn "#{$token} (#{$value}) lum: #{luminance($value)} is not in the range #{map.get($system-luminance-grade-ranges, $grade)}";
         }
->>>>>>> c5dca50f
       }
       @else {
         @debug "#{$token}: skipped";
