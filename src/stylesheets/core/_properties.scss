@use "sass:map";
@use "sass:string";
@use "./functions/general/map-collect" as *;
@use "./functions/units/units" as *;
@use "./functions/utilities/lh" as *;
// TODO: ^^^ s/b "functions/utilities/units"
//@use "functions/utilities/lh" as *;
@use "./tokens/color/shortcodes-color-theme" as *;
@use "./tokens/color/shortcodes-color-state" as *;
@use "./tokens/color/shortcodes-color-basic" as *;
@use "./tokens/color/global" as *;
@use "./tokens/color/system-colors" as *;
// TODO: ^^^ these are so confusing
@use "./tokens/units/column-gaps" as *;
@use "./tokens/units/spacing" as *;
@use "./tokens/units/spacing-em" as *;
// TODO: ^^^ 'spacing'?
@use "./tokens/font/measure" as *;
// TODO: ^^^ 'typography'?
@use "./variables/border-radius" as *;
@use "./variables/project-font-stacks" as *;
// TODO: ^^^ why 'project' and why not?
@use "./settings" as *;
/*
----------------------------------------
USWDS Properties
----------------------------------------
*/

$standard-colors: map-collect(
  $tokens-color-theme,
  $tokens-color-state,
  $tokens-color-global
);

$extended-colors: map-collect($system-colors, $tokens-color-basic);

$partial-values: (
  zero-zero: (
    0: 0,
  ),
  none: (
    "none": none,
  ),
  auto: (
    "auto": auto,
  ),
  full-percent: (
    "full": 100%,
  ),
  full-viewport-height: (
    "viewport": 100vh,
  ),
  full-viewport-width: (
    "viewport": 100vw,
  ),
);

$system-properties: (
  align-items: (
    standard: (
      "align-start": flex-start,
      "align-end": flex-end,
      "align-center": center,
      "align-stretch": stretch,
      "align-baseline": baseline,
    ),
    extended: (),
  ),
  background-color: (
    standard: $standard-colors,
    extended: $extended-colors,
  ),
  border: (
    standard:
      map-collect(
        map.get($system-spacing, "smaller"),
        map.get($system-spacing, "small"),
        map.get($partial-values, "zero-zero"),
        (
          "noValue": 1px,
        )
      ),
    extended: (),
  ),
  border-color: (
    standard: $standard-colors,
    extended: $extended-colors,
  ),
  border-radius: (
    standard: $project-border-radius,
    extended:
      map-collect(
<<<<<<< HEAD
        map.get($system-spacing, "smaller"),
        map.get($system-spacing, "small")
=======
        map-get($system-spacing, "smaller"),
        map-get($system-spacing, "small")
>>>>>>> bb4e084f
      ),
  ),
  border-style: (
    standard: (
      "dashed": dashed,
      "dotted": dotted,
      "solid": solid,
    ),
    extended: (),
  ),
  border-width: (
    standard:
      map-collect(
        map.get($system-spacing, "smaller"),
        map.get($system-spacing, "small"),
        map.get($partial-values, "zero-zero")
      ),
    extended: (),
  ),
  bottom: (
    standard:
      map-collect(
        map.get($system-spacing, "smaller"),
        map.get($system-spacing, "small"),
        map.get($system-spacing, "smaller-negative"),
        map.get($system-spacing, "small-negative"),
        map.get($partial-values, "zero-zero"),
        map.get($partial-values, "auto"),
        map.get($partial-values, "full-percent")
      ),
    extended: (),
  ),
  box-shadow: (
    standard: (
      "none": none,
      1: 0 units(1px) units(0.5) 0 rgba(0, 0, 0, 0.1),
      2: 0 units(0.5) units(1) 0 rgba(0, 0, 0, 0.1),
      3: 0 units(1) units(2) 0 rgba(0, 0, 0, 0.1),
      4: 0 units(1.5) units(3) 0 rgba(0, 0, 0, 0.1),
      5: 0 units(2) units(4) 0 rgba(0, 0, 0, 0.1),
    ),
    extended: (),
  ),
  breakpoints: (
    standard:
      map-collect(
        map.get($system-spacing, "large"),
        map.get($system-spacing, "larger"),
        map.get($system-spacing, "largest")
      ),
    extended: (),
  ),
  circle: (
    standard:
      map-collect(
        map.get($system-spacing, "smaller"),
        map.get($system-spacing, "small"),
        map.get($system-spacing, "medium"),
        map.get($system-spacing, "large")
      ),
    extended: (),
  ),
  color: (
    standard: $standard-colors,
    extended: $extended-colors,
  ),
  cursor: (
    standard: (
      "auto": auto,
      "default": default,
      "pointer": pointer,
      "wait": wait,
      "move": move,
      "not-allowed": not-allowed,
    ),
    extended: (),
  ),
  display: (
    standard: (
      "block": block,
      "flex": flex,
      "none": none,
      "inline": inline,
      "inline-block": inline-block,
      "inline-flex": inline-flex,
      "table": table,
      "table-cell": table-cell,
      "table-row": table-row,
    ),
    extended: (),
  ),
  flex: (
    standard: (
      1: 1 1 0%,
      2: 2 1 0%,
      3: 3 1 0%,
      4: 4 1 0%,
      5: 5 1 0%,
      6: 6 1 0%,
      7: 7 1 0%,
      8: 8 1 0%,
      9: 9 1 0%,
      10: 10 1 0%,
      11: 11 1 0%,
      12: 12 1 0%,
      "fill": 1 1 0%,
      "auto": 0 1 auto,
    ),
    extended: (),
  ),
  flex-direction: (
    standard: (
      "row": row,
      "column": column,
    ),
    extended: (),
  ),
  flex-wrap: (
    standard: (
      "wrap": wrap,
      "no-wrap": nowrap,
    ),
    extended: (),
  ),
  float: (
    standard: (
      "left": left,
      "none": none,
      "right": right,
    ),
    extended: (),
  ),
  font-family: (
    standard: $project-font-stacks,
    extended: (),
  ),
  font-feature-settings: (
    standard: (
<<<<<<< HEAD
      "tabular": string.unquote('"tnum" 1, "kern" 1'),
      "no-tabular": string.unquote('"kern" 1'),
=======
      "tabular": unquote('"tnum" 1, "kern" 1'),
      "no-tabular": unquote('"kern" 1'),
>>>>>>> bb4e084f
    ),
    extended: (),
  ),
  font-style: (
    standard: (
      "italic": italic,
      "no-italic": normal,
    ),
    extended: (),
  ),
  font-weight: (
    standard: (
      "thin": $theme-font-weight-thin,
      "light": $theme-font-weight-light,
      "normal": normal,
      "medium": $theme-font-weight-medium,
      "semibold": $theme-font-weight-semibold,
      "bold": bold,
      "heavy": $theme-font-weight-heavy,
    ),
    extended: (
      100: 100,
      200: 200,
      300: 300,
      400: 400,
      500: 500,
      600: 600,
      700: 700,
      800: 800,
      900: 900,
    ),
  ),
  gap: (
    standard:
      map-collect(
        $system-column-gaps,
        (
          "sm": $theme-column-gap-sm,
          "md": $theme-column-gap-md,
          "lg": $theme-column-gap-lg,
        )
      ),
    extended: (),
  ),
  height: (
    standard:
      map-collect(
        map.get($system-spacing, "smaller"),
        map.get($system-spacing, "small"),
        map.get($system-spacing, "medium"),
        map.get($system-spacing, "large"),
        map.get($partial-values, "zero-zero"),
        map.get($partial-values, "auto"),
        map.get($partial-values, "full-percent"),
        map.get($partial-values, "full-viewport-height")
      ),
    extended: (),
  ),
  justify-content: (
    standard: (
      "justify-center": center,
      "justify-start": flex-start,
      "justify-end": flex-end,
      "justify": space-between,
    ),
    extended: (),
  ),
  left: (
    standard:
      map-collect(
        map.get($system-spacing, "smaller"),
        map.get($system-spacing, "small"),
        map.get($system-spacing, "smaller-negative"),
        map.get($system-spacing, "small-negative"),
        map.get($partial-values, "zero-zero"),
        map.get($partial-values, "auto")
      ),
    extended: (),
  ),
  letter-spacing: (
    standard: (
      "ls-auto": initial,
      "ls-neg-3": -0.03em,
      "ls-neg-2": -0.02em,
      "ls-neg-1": -0.01em,
      "ls-1": 0.025em,
      "ls-2": 0.1em,
      "ls-3": 0.15em,
    ),
    extended: (),
    function: (
      "auto": initial,
      -3: -0.03em,
      -2: -0.02em,
      -1: -0.01em,
      1: 0.025em,
      2: 0.1em,
      3: 0.15em,
    ),
  ),
  line-height: (
    standard: (
      "sans-1": lh("sans", 1),
      "sans-2": lh("sans", 2),
      "sans-3": lh("sans", 3),
      "sans-4": lh("sans", 4),
      "sans-5": lh("sans", 5),
      "sans-6": lh("sans", 6),
      "serif-1": lh("serif", 1),
      "serif-2": lh("serif", 2),
      "serif-3": lh("serif", 3),
      "serif-4": lh("serif", 4),
      "serif-5": lh("serif", 5),
      "serif-6": lh("serif", 6),
      "mono-1": lh("mono", 1),
      "mono-2": lh("mono", 2),
      "mono-3": lh("mono", 3),
      "mono-4": lh("mono", 4),
      "mono-5": lh("mono", 5),
      "mono-6": lh("mono", 6),
      "cond-1": lh("cond", 1),
      "cond-2": lh("cond", 2),
      "cond-3": lh("cond", 3),
      "cond-4": lh("cond", 4),
      "cond-5": lh("cond", 5),
      "cond-6": lh("cond", 6),
      "heading-1": lh("heading", 1),
      "heading-2": lh("heading", 2),
      "heading-3": lh("heading", 3),
      "heading-4": lh("heading", 4),
      "heading-5": lh("heading", 5),
      "heading-6": lh("heading", 6),
      "ui-1": lh("ui", 1),
      "ui-2": lh("ui", 2),
      "ui-3": lh("ui", 3),
      "ui-4": lh("ui", 4),
      "ui-5": lh("ui", 5),
      "ui-6": lh("ui", 6),
      "body-1": lh("body", 1),
      "body-2": lh("body", 2),
      "body-3": lh("body", 3),
      "body-4": lh("body", 4),
      "body-5": lh("body", 5),
      "body-6": lh("body", 6),
      "code-1": lh("code", 1),
      "code-2": lh("code", 2),
      "code-3": lh("code", 3),
      "code-4": lh("code", 4),
      "code-5": lh("code", 5),
      "code-6": lh("code", 6),
      "alt-1": lh("alt", 1),
      "alt-2": lh("alt", 2),
      "alt-3": lh("alt", 3),
      "alt-4": lh("alt", 4),
      "alt-5": lh("alt", 5),
      "alt-6": lh("alt", 6),
    ),
    extended: (
      1: 1,
      2: 1.1,
      3: 1.35,
      4: 1.5,
      5: 1.62,
      6: 1.75,
    ),
  ),
  margin: (
    standard:
      map-collect(
        map.get($system-spacing, "smaller-negative"),
        map.get($system-spacing, "small-negative"),
        map.get($system-spacing, "smaller"),
        map.get($system-spacing, "small"),
        map.get($system-spacing, "medium"),
        map.get($system-spacing-em, "small"),
        map.get($partial-values, "zero-zero")
      ),
    extended: (),
  ),
  margin-horizontal: (
    standard:
      map-collect(
        map.get($system-spacing, "smaller"),
        map.get($system-spacing, "small"),
        map.get($system-spacing, "smaller-negative"),
        map.get($system-spacing, "small-negative"),
        map.get($system-spacing, "large"),
        map.get($system-spacing, "medium"),
        map.get($system-spacing-em, "small"),
        map.get($partial-values, "zero-zero"),
        map.get($partial-values, "auto")
      ),
    extended: (),
  ),
  margin-vertical: (
    standard:
      map-collect(
        map.get($system-spacing, "smaller"),
        map.get($system-spacing, "small"),
        map.get($system-spacing, "smaller-negative"),
        map.get($system-spacing, "small-negative"),
        map.get($system-spacing, "medium"),
        map.get($system-spacing-em, "small"),
        map.get($partial-values, "zero-zero"),
        map.get($partial-values, "auto")
      ),
    extended: (),
  ),
  max-height: (
    standard:
      map-collect(
        map.get($system-spacing, "small"),
        map.get($system-spacing, "medium"),
        map.get($system-spacing, "large"),
        map.get($system-spacing, "larger"),
        map.get($partial-values, "none"),
        map.get($partial-values, "full-viewport-height")
      ),
    extended: (),
  ),
  max-width: (
    standard:
      map-collect(
        map.get($system-spacing, "small"),
        map.get($system-spacing, "medium"),
        map.get($system-spacing, "large"),
        map.get($system-spacing, "larger"),
        map.get($system-spacing, "largest"),
        map.get($partial-values, "none"),
        map.get($partial-values, "full-percent")
      ),
    extended: (),
  ),
  measure: (
    standard: (
      1: $system-measure-smaller,
      2: $system-measure-small,
      3: $system-measure-base,
      4: $system-measure-large,
      5: $system-measure-larger,
      6: $system-measure-largest,
      "none": none,
    ),
    extended: (),
  ),
  min-height: (
    standard:
      map-collect(
        map.get($system-spacing, "smaller"),
        map.get($system-spacing, "small"),
        map.get($system-spacing, "medium"),
        map.get($system-spacing, "large"),
        map.get($system-spacing, "larger"),
        map.get($partial-values, "zero-zero"),
        map.get($partial-values, "full-percent"),
        map.get($partial-values, "full-viewport-height")
      ),
    extended: (),
  ),
  min-width: (
    standard:
      map-collect(
        map.get($system-spacing, "small"),
        map.get($system-spacing, "medium"),
        map.get($partial-values, "zero-zero")
      ),
    extended: (),
  ),
  opacity: (
    standard: (
      0: 0,
      10: 0.1,
      20: 0.2,
      30: 0.3,
      40: 0.4,
      50: 0.5,
      60: 0.6,
      70: 0.7,
      80: 0.8,
      90: 0.9,
      100: 1,
    ),
    extended: (),
  ),
  order: (
    standard: (
      "first": -1,
      "last": 999,
      "initial": initial,
      0: 0,
      1: 1,
      2: 2,
      3: 3,
      4: 4,
      5: 5,
      6: 6,
      7: 7,
      8: 8,
      9: 9,
      10: 10,
      11: 11,
    ),
    extended: (),
  ),
  outline: (
    standard:
      map-collect(
        map.get($system-spacing, "smaller"),
        map.get($partial-values, "zero-zero"),
        (
          "05": spacing-multiple(0.5),
        )
      ),
    extended: (),
  ),
  outline-color: (
<<<<<<< HEAD
    standard: map-collect($tokens-color-global),
=======
    standard: map-collect($tokens-color-required),
>>>>>>> bb4e084f
    extended: $extended-colors,
  ),
  overflow: (
    standard: (
      "hidden": hidden,
      "scroll": scroll,
      "auto": auto,
      "visible": visible,
    ),
    extended: (),
  ),
  padding: (
    standard:
      map-collect(
        map.get($system-spacing, "smaller"),
        map.get($system-spacing, "small"),
        map.get($system-spacing, "medium"),
        map.get($partial-values, "zero-zero")
      ),
    extended: (),
  ),
  position: (
    standard: (
      "absolute": absolute,
      "fixed": fixed,
      "relative": relative,
      "static": static,
      "sticky": sticky,
    ),
    extended: (),
  ),
  right: (
    standard:
      map-collect(
        map.get($system-spacing, "smaller"),
        map.get($system-spacing, "small"),
        map.get($system-spacing, "smaller-negative"),
        map.get($system-spacing, "small-negative"),
        map.get($partial-values, "zero-zero"),
        map.get($partial-values, "auto")
      ),
    extended: (),
  ),
  square: (
    standard:
      map-collect(
        map.get($system-spacing, "smaller"),
        map.get($system-spacing, "small"),
        map.get($system-spacing, "medium"),
        map.get($system-spacing, "large")
      ),
    extended: (),
  ),
  text-align: (
    standard: (
      "center": center,
      "left": left,
      "justify": justify,
      "right": right,
    ),
    extended: (),
  ),
  text-decoration: (
    standard: (
      "strike": line-through,
      "underline": underline,
      "no-underline": none,
      "no-strike": none,
    ),
    extended: (),
  ),
  text-decoration-color: (
<<<<<<< HEAD
    standard: map-collect($standard-colors, map.get($partial-values, "auto")),
=======
    standard: map-collect($standard-colors, map-get($partial-values, "auto")),
>>>>>>> bb4e084f
    extended: $extended-colors,
  ),
  text-indent: (
    standard:
      map-collect(
        map.get($partial-values, "zero-zero"),
        map.get($system-spacing, "small"),
        map.get($system-spacing, "small-negative"),
        map.get($system-spacing, "medium"),
        map.get($system-spacing, "medium-negative")
      ),
    extended: (),
  ),
  text-transform: (
    standard: (
      "uppercase": uppercase,
      "no-uppercase": none,
      "lowercase": lowercase,
      "no-lowercase": none,
    ),
    extended: (),
  ),
  top: (
    standard:
      map-collect(
        map.get($system-spacing, "smaller"),
        map.get($system-spacing, "small"),
        map.get($system-spacing, "smaller-negative"),
        map.get($system-spacing, "small-negative"),
        map.get($partial-values, "zero-zero"),
        map.get($partial-values, "auto")
      ),
    extended: (),
  ),
  vertical-align: (
    standard: (
      "baseline": baseline,
      "bottom": bottom,
      "middle": middle,
      "sub": sub,
      "super": super,
      "tbottom": text-bottom,
      "ttop": text-top,
      "top": top,
    ),
    extended: (),
  ),
  white-space: (
    standard: (
      "pre": pre,
      "pre-line": pre-line,
      "pre-wrap": pre-wrap,
      "wrap": normal,
      "no-wrap": nowrap,
    ),
    extended: (),
  ),
  width: (
    standard:
      map-collect(
        map.get($system-spacing, "smaller"),
        map.get($system-spacing, "small"),
        map.get($system-spacing, "medium"),
        map.get($system-spacing, "large"),
        map.get($system-spacing, "larger"),
        map.get($system-spacing, "largest"),
        map.get($partial-values, "zero-zero"),
        map.get($partial-values, "full-percent"),
        map.get($partial-values, "auto")
      ),
    extended: (),
  ),
  z-index: (
    standard: (
      "auto": auto,
      "bottom": -100,
      "top": 99999,
      0: 0,
      100: 100,
      200: 200,
      300: 300,
      400: 400,
      500: 500,
    ),
    extended: (),
  ),
);<|MERGE_RESOLUTION|>--- conflicted
+++ resolved
@@ -91,13 +91,8 @@
     standard: $project-border-radius,
     extended:
       map-collect(
-<<<<<<< HEAD
         map.get($system-spacing, "smaller"),
         map.get($system-spacing, "small")
-=======
-        map-get($system-spacing, "smaller"),
-        map-get($system-spacing, "small")
->>>>>>> bb4e084f
       ),
   ),
   border-style: (
@@ -236,13 +231,8 @@
   ),
   font-feature-settings: (
     standard: (
-<<<<<<< HEAD
       "tabular": string.unquote('"tnum" 1, "kern" 1'),
       "no-tabular": string.unquote('"kern" 1'),
-=======
-      "tabular": unquote('"tnum" 1, "kern" 1'),
-      "no-tabular": unquote('"kern" 1'),
->>>>>>> bb4e084f
     ),
     extended: (),
   ),
@@ -559,11 +549,7 @@
     extended: (),
   ),
   outline-color: (
-<<<<<<< HEAD
-    standard: map-collect($tokens-color-global),
-=======
     standard: map-collect($tokens-color-required),
->>>>>>> bb4e084f
     extended: $extended-colors,
   ),
   overflow: (
@@ -636,11 +622,7 @@
     extended: (),
   ),
   text-decoration-color: (
-<<<<<<< HEAD
     standard: map-collect($standard-colors, map.get($partial-values, "auto")),
-=======
-    standard: map-collect($standard-colors, map-get($partial-values, "auto")),
->>>>>>> bb4e084f
     extended: $extended-colors,
   ),
   text-indent: (
