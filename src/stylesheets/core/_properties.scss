@use "sass:map";
@use "sass:string";
@use "./functions/general/map-collect" as *;
@use "./functions/units/units" as *;
@use "./functions/utilities/lh" as *;
// TODO: ^^^ s/b "functions/utilities/units"
//@use "functions/utilities/lh" as *;
@use "./tokens/color/shortcodes-color-theme" as *;
@use "./tokens/color/shortcodes-color-state" as *;
@use "./tokens/color/shortcodes-color-basic" as *;
@use "./tokens/color/global" as *;
@use "./tokens/color/system-colors" as *;
// TODO: ^^^ these are so confusing
@use "./tokens/units/column-gaps" as *;
@use "./tokens/units/spacing" as *;
@use "./tokens/units/spacing-em" as *;
// TODO: ^^^ 'spacing'?
@use "./tokens/font/measure" as *;
// TODO: ^^^ 'typography'?
@use "./variables/border-radius" as *;
@use "./variables/project-font-stacks" as *;
// TODO: ^^^ why 'project' and why not?
@use "../settings" as *;
/*
----------------------------------------
USWDS Properties
----------------------------------------
*/

$standard-colors: map-collect(
  $tokens-color-theme,
  $tokens-color-state,
  $tokens-color-global
);

$extended-colors: map-collect($system-colors, $tokens-color-basic);

$partial-values: (
  zero-zero: (
    0: 0
  ),
  none: (
    "none": none
  ),
  auto: (
    "auto": auto
  ),
  full-percent: (
    "full": 100%
  ),
  full-viewport-height: (
    "viewport": 100vh
  ),
  full-viewport-width: (
    "viewport": 100vw
  )
);

$system-properties: (
  align-items: (
    standard: (
      "align-start": flex-start,
      "align-end": flex-end,
      "align-center": center,
      "align-stretch": stretch,
      "align-baseline": baseline
    ),
    extended: ()
  ),
  background-color: (
    standard: $standard-colors,
    extended: $extended-colors
  ),
  border: (
    standard:
      map-collect(
        map.get($system-spacing, "smaller"),
        map.get($system-spacing, "small"),
        map.get($partial-values, "zero-zero"),
        (
          "noValue": 1px
        )
      ),
    extended: ()
  ),
  border-color: (
    standard: $standard-colors,
    extended: $extended-colors
  ),
  border-radius: (
    standard: $project-border-radius,
    extended:
      map-collect(
        map.get($system-spacing, "smaller"),
        map.get($system-spacing, "small")
      )
  ),
  border-style: (
    standard: (
      "dashed": dashed,
      "dotted": dotted,
      "solid": solid
    ),
    extended: ()
  ),
  border-width: (
    standard:
      map-collect(
        map.get($system-spacing, "smaller"),
        map.get($system-spacing, "small"),
        map.get($partial-values, "zero-zero")
      ),
    extended: ()
  ),
  bottom: (
    standard:
      map-collect(
        map.get($system-spacing, "smaller"),
        map.get($system-spacing, "small"),
        map.get($system-spacing, "smaller-negative"),
        map.get($system-spacing, "small-negative"),
        map.get($partial-values, "zero-zero"),
        map.get($partial-values, "auto"),
        map.get($partial-values, "full-percent")
      ),
    extended: ()
  ),
  box-shadow: (
    standard: (
      "none": none,
      1: 0 units(1px) units(0.5) 0 rgba(0, 0, 0, 0.1),
      2: 0 units(0.5) units(1) 0 rgba(0, 0, 0, 0.1),
      3: 0 units(1) units(2) 0 rgba(0, 0, 0, 0.1),
      4: 0 units(1.5) units(3) 0 rgba(0, 0, 0, 0.1),
      5: 0 units(2) units(4) 0 rgba(0, 0, 0, 0.1)
    ),
    extended: ()
  ),
  breakpoints: (
    standard:
      map-collect(
        map.get($system-spacing, "large"),
        map.get($system-spacing, "larger"),
        map.get($system-spacing, "largest")
      ),
    extended: ()
  ),
  circle: (
    standard:
      map-collect(
        map.get($system-spacing, "smaller"),
        map.get($system-spacing, "small"),
        map.get($system-spacing, "medium"),
        map.get($system-spacing, "large")
      ),
    extended: ()
  ),
  color: (
    standard: $standard-colors,
    extended: $extended-colors
  ),
  cursor: (
    standard: (
      "auto": auto,
      "default": default,
      "pointer": pointer,
      "wait": wait,
      "move": move,
      "not-allowed": not-allowed
    ),
    extended: ()
  ),
  display: (
    standard: (
      "block": block,
      "flex": flex,
      "none": none,
      "inline": inline,
      "inline-block": inline-block,
      "inline-flex": inline-flex,
      "table": table,
      "table-cell": table-cell,
      "table-row": table-row
    ),
    extended: ()
  ),
  flex: (
    standard: (
      1: 1 1 0%,
      2: 2 1 0%,
      3: 3 1 0%,
      4: 4 1 0%,
      5: 5 1 0%,
      6: 6 1 0%,
      7: 7 1 0%,
      8: 8 1 0%,
      9: 9 1 0%,
      10: 10 1 0%,
      11: 11 1 0%,
      12: 12 1 0%,
      "fill": 1 1 0%,
      "auto": 0 1 auto
    ),
    extended: ()
  ),
  flex-direction: (
    standard: (
      "row": row,
      "column": column
    ),
    extended: ()
  ),
  flex-wrap: (
    standard: (
      "wrap": wrap,
      "no-wrap": nowrap
    ),
    extended: ()
  ),
  float: (
    standard: (
      "left": left,
      "none": none,
      "right": right
    ),
    extended: ()
  ),
  font-family: (
    standard: $project-font-stacks,
    extended: ()
  ),
  font-feature-settings: (
    standard: (
      "tabular": string.unquote('"tnum" 1, "kern" 1'),
      "no-tabular": string.unquote('"kern" 1')
    ),
    extended: ()
  ),
  font-style: (
    standard: (
      "italic": italic,
      "no-italic": normal
    ),
    extended: ()
  ),
  font-weight: (
    standard: (
      "thin": $theme-font-weight-thin,
      "light": $theme-font-weight-light,
      "normal": normal,
      "medium": $theme-font-weight-medium,
      "semibold": $theme-font-weight-semibold,
      "bold": bold,
      "heavy": $theme-font-weight-heavy
    ),
    extended: (
      100: 100,
      200: 200,
      300: 300,
      400: 400,
      500: 500,
      600: 600,
      700: 700,
      800: 800,
      900: 900
    )
  ),
  gap: (
    standard:
      map-collect(
        $system-column-gaps,
        (
          "sm": $theme-column-gap-sm,
          "md": $theme-column-gap-md,
          "lg": $theme-column-gap-lg
        )
      ),
    extended: ()
  ),
  height: (
    standard:
      map-collect(
        map.get($system-spacing, "smaller"),
        map.get($system-spacing, "small"),
        map.get($system-spacing, "medium"),
        map.get($system-spacing, "large"),
        map.get($partial-values, "zero-zero"),
        map.get($partial-values, "auto"),
        map.get($partial-values, "full-percent"),
        map.get($partial-values, "full-viewport-height")
      ),
    extended: ()
  ),
  justify-content: (
    standard: (
      "justify-center": center,
      "justify-start": flex-start,
      "justify-end": flex-end,
      "justify": space-between
    ),
    extended: ()
  ),
  left: (
    standard:
      map-collect(
        map.get($system-spacing, "smaller"),
        map.get($system-spacing, "small"),
        map.get($system-spacing, "smaller-negative"),
        map.get($system-spacing, "small-negative"),
        map.get($partial-values, "zero-zero"),
        map.get($partial-values, "auto")
      ),
    extended: ()
  ),
  letter-spacing: (
    standard: (
      "ls-auto": initial,
      "ls-neg-3": -0.03em,
      "ls-neg-2": -0.02em,
      "ls-neg-1": -0.01em,
      "ls-1": 0.025em,
      "ls-2": 0.1em,
      "ls-3": 0.15em
    ),
    extended: (),
    function: (
      "auto": initial,
      -3: -0.03em,
      -2: -0.02em,
      -1: -0.01em,
      1: 0.025em,
      2: 0.1em,
      3: 0.15em
    )
  ),
  line-height: (
    standard: (
      "sans-1": lh("sans", 1),
      "sans-2": lh("sans", 2),
      "sans-3": lh("sans", 3),
      "sans-4": lh("sans", 4),
      "sans-5": lh("sans", 5),
      "sans-6": lh("sans", 6),
      "serif-1": lh("serif", 1),
      "serif-2": lh("serif", 2),
      "serif-3": lh("serif", 3),
      "serif-4": lh("serif", 4),
      "serif-5": lh("serif", 5),
      "serif-6": lh("serif", 6),
      "mono-1": lh("mono", 1),
      "mono-2": lh("mono", 2),
      "mono-3": lh("mono", 3),
      "mono-4": lh("mono", 4),
      "mono-5": lh("mono", 5),
      "mono-6": lh("mono", 6),
      "cond-1": lh("cond", 1),
      "cond-2": lh("cond", 2),
      "cond-3": lh("cond", 3),
      "cond-4": lh("cond", 4),
      "cond-5": lh("cond", 5),
      "cond-6": lh("cond", 6),
      "heading-1": lh("heading", 1),
      "heading-2": lh("heading", 2),
      "heading-3": lh("heading", 3),
      "heading-4": lh("heading", 4),
      "heading-5": lh("heading", 5),
      "heading-6": lh("heading", 6),
      "ui-1": lh("ui", 1),
      "ui-2": lh("ui", 2),
      "ui-3": lh("ui", 3),
      "ui-4": lh("ui", 4),
      "ui-5": lh("ui", 5),
      "ui-6": lh("ui", 6),
      "body-1": lh("body", 1),
      "body-2": lh("body", 2),
      "body-3": lh("body", 3),
      "body-4": lh("body", 4),
      "body-5": lh("body", 5),
      "body-6": lh("body", 6),
      "code-1": lh("code", 1),
      "code-2": lh("code", 2),
      "code-3": lh("code", 3),
      "code-4": lh("code", 4),
      "code-5": lh("code", 5),
      "code-6": lh("code", 6),
      "alt-1": lh("alt", 1),
      "alt-2": lh("alt", 2),
      "alt-3": lh("alt", 3),
      "alt-4": lh("alt", 4),
      "alt-5": lh("alt", 5),
      "alt-6": lh("alt", 6)
    ),
    extended: (
      1: 1,
      2: 1.1,
      3: 1.35,
      4: 1.5,
      5: 1.62,
      6: 1.75
    )
  ),
  margin: (
    standard:
      map-collect(
        map.get($system-spacing, "smaller"),
        map.get($system-spacing, "small"),
        map.get($system-spacing, "medium"),
        map.get($system-spacing-em, "small"),
        map.get($partial-values, "zero-zero")
      ),
    extended: ()
  ),
  margin-horizontal: (
    standard:
      map-collect(
<<<<<<< HEAD
        map.get($system-spacing, "smaller"),
        map.get($system-spacing, "small"),
        map.get($system-spacing, "smaller-negative"),
        map.get($system-spacing, "small-negative"),
        map.get($system-spacing, "large"),
        map.get($system-spacing, "medium"),
        map.get($system-spacing-em, "small"),
        map.get($partial-values, "zero-zero"),
        map.get($partial-values, "auto")
=======
        map-get($system-spacing, "smaller"),
        map-get($system-spacing, "small"),
        map-get($system-spacing, "smaller-negative"),
        map-get($system-spacing, "small-negative"),
        map-get($system-spacing, "medium"),
        map-get($system-spacing, "large"),
        map-get($system-spacing-em, "small"),
        map-get($partial-values, "zero-zero"),
        map-get($partial-values, "auto")
>>>>>>> 1b6984f3
      ),
    extended: ()
  ),
  margin-vertical: (
    standard:
      map-collect(
<<<<<<< HEAD
        map.get($system-spacing, "smaller"),
        map.get($system-spacing, "small"),
        map.get($system-spacing, "smaller-negative"),
        map.get($system-spacing, "small-negative"),
        map.get($system-spacing, "medium"),
        map.get($system-spacing-em, "small"),
        map.get($partial-values, "zero-zero"),
        map.get($partial-values, "auto")
=======
        map-get($system-spacing, "smaller"),
        map-get($system-spacing, "small"),
        map-get($system-spacing, "smaller-negative"),
        map-get($system-spacing, "small-negative"),
        map-get($system-spacing, "medium"),
        map-get($system-spacing-em, "small"),
        map-get($partial-values, "zero-zero"),
        map-get($partial-values, "auto")
>>>>>>> 1b6984f3
      ),
    extended: ()
  ),
  max-height: (
    standard:
      map-collect(
        map.get($system-spacing, "small"),
        map.get($system-spacing, "medium"),
        map.get($system-spacing, "large"),
        map.get($system-spacing, "larger"),
        map.get($partial-values, "none"),
        map.get($partial-values, "full-viewport-height")
      ),
    extended: ()
  ),
  max-width: (
    standard:
      map-collect(
        map.get($system-spacing, "small"),
        map.get($system-spacing, "medium"),
        map.get($system-spacing, "large"),
        map.get($system-spacing, "larger"),
        map.get($system-spacing, "largest"),
        map.get($partial-values, "none"),
        map.get($partial-values, "full-percent")
      ),
    extended: ()
  ),
  measure: (
    standard: (
      1: $system-measure-smaller,
      2: $system-measure-small,
      3: $system-measure-base,
      4: $system-measure-large,
      5: $system-measure-larger,
      6: $system-measure-largest,
      "none": none
    ),
    extended: ()
  ),
  min-height: (
    standard:
      map-collect(
        map.get($system-spacing, "smaller"),
        map.get($system-spacing, "small"),
        map.get($system-spacing, "medium"),
        map.get($system-spacing, "large"),
        map.get($system-spacing, "larger"),
        map.get($partial-values, "zero-zero"),
        map.get($partial-values, "full-percent"),
        map.get($partial-values, "full-viewport-height")
      ),
    extended: ()
  ),
  min-width: (
    standard:
      map-collect(
        map.get($system-spacing, "small"),
        map.get($system-spacing, "medium"),
        map.get($partial-values, "zero-zero")
      ),
    extended: ()
  ),
  opacity: (
    standard: (
      0: 0,
      10: 0.1,
      20: 0.2,
      30: 0.3,
      40: 0.4,
      50: 0.5,
      60: 0.6,
      70: 0.7,
      80: 0.8,
      90: 0.9,
      100: 1
    ),
    extended: ()
  ),
  order: (
    standard: (
      "first": -1,
      "last": 999,
      "initial": initial,
      0: 0,
      1: 1,
      2: 2,
      3: 3,
      4: 4,
      5: 5,
      6: 6,
      7: 7,
      8: 8,
      9: 9,
      10: 10,
      11: 11
    ),
    extended: ()
  ),
  outline: (
    standard:
      map-collect(
        map.get($system-spacing, "smaller"),
        map.get($partial-values, "zero-zero"),
        (
          "05": spacing-multiple(0.5)
        )
      ),
    extended: ()
  ),
  outline-color: (
    standard: map-collect($tokens-color-global),
    extended: $extended-colors
  ),
  overflow: (
    standard: (
      "hidden": hidden,
      "scroll": scroll,
      "auto": auto,
      "visible": visible
    ),
    extended: ()
  ),
  padding: (
    standard:
      map-collect(
        map.get($system-spacing, "smaller"),
        map.get($system-spacing, "small"),
        map.get($system-spacing, "medium"),
        map.get($partial-values, "zero-zero")
      ),
    extended: ()
  ),
  position: (
    standard: (
      "absolute": absolute,
      "fixed": fixed,
      "relative": relative,
      "static": static,
      "sticky": sticky
    ),
    extended: ()
  ),
  right: (
    standard:
      map-collect(
        map.get($system-spacing, "smaller"),
        map.get($system-spacing, "small"),
        map.get($system-spacing, "smaller-negative"),
        map.get($system-spacing, "small-negative"),
        map.get($partial-values, "zero-zero"),
        map.get($partial-values, "auto")
      ),
    extended: ()
  ),
  square: (
    standard:
      map-collect(
        map.get($system-spacing, "smaller"),
        map.get($system-spacing, "small"),
        map.get($system-spacing, "medium"),
        map.get($system-spacing, "large")
      ),
    extended: ()
  ),
  text-align: (
    standard: (
      "center": center,
      "left": left,
      "justify": justify,
      "right": right
    ),
    extended: ()
  ),
  text-decoration: (
    standard: (
      "strike": line-through,
      "underline": underline,
      "no-underline": none,
      "no-strike": none
    ),
    extended: ()
  ),
  text-decoration-color: (
    standard: map-collect($standard-colors, map.get($partial-values, "auto")),
    extended: $extended-colors
  ),
  text-indent: (
    standard:
      map-collect(
        map.get($partial-values, "zero-zero"),
        map.get($system-spacing, "small"),
        map.get($system-spacing, "small-negative"),
        map.get($system-spacing, "medium"),
        map.get($system-spacing, "medium-negative")
      ),
    extended: ()
  ),
  text-transform: (
    standard: (
      "uppercase": uppercase,
      "no-uppercase": none,
      "lowercase": lowercase,
      "no-lowercase": none
    ),
    extended: ()
  ),
  top: (
    standard:
      map-collect(
        map.get($system-spacing, "smaller"),
        map.get($system-spacing, "small"),
        map.get($system-spacing, "smaller-negative"),
        map.get($system-spacing, "small-negative"),
        map.get($partial-values, "zero-zero"),
        map.get($partial-values, "auto")
      ),
    extended: ()
  ),
  vertical-align: (
    standard: (
      "baseline": baseline,
      "bottom": bottom,
      "middle": middle,
      "sub": sub,
      "super": super,
      "tbottom": text-bottom,
      "ttop": text-top,
      "top": top
    ),
    extended: ()
  ),
  white-space: (
    standard: (
      "pre": pre,
      "pre-line": pre-line,
      "pre-wrap": pre-wrap,
      "wrap": normal,
      "no-wrap": nowrap
    ),
    extended: ()
  ),
  width: (
    standard:
      map-collect(
        map.get($system-spacing, "smaller"),
        map.get($system-spacing, "small"),
        map.get($system-spacing, "medium"),
        map.get($system-spacing, "large"),
        map.get($system-spacing, "larger"),
        map.get($system-spacing, "largest"),
        map.get($partial-values, "zero-zero"),
        map.get($partial-values, "full-percent"),
        map.get($partial-values, "auto")
      ),
    extended: ()
  ),
  z-index: (
    standard: (
      "auto": auto,
      "bottom": -100,
      "top": 99999,
      0: 0,
      100: 100,
      200: 200,
      300: 300,
      400: 400,
      500: 500
    ),
    extended: ()
  )
);<|MERGE_RESOLUTION|>--- conflicted
+++ resolved
@@ -413,7 +413,6 @@
   margin-horizontal: (
     standard:
       map-collect(
-<<<<<<< HEAD
         map.get($system-spacing, "smaller"),
         map.get($system-spacing, "small"),
         map.get($system-spacing, "smaller-negative"),
@@ -423,24 +422,12 @@
         map.get($system-spacing-em, "small"),
         map.get($partial-values, "zero-zero"),
         map.get($partial-values, "auto")
-=======
-        map-get($system-spacing, "smaller"),
-        map-get($system-spacing, "small"),
-        map-get($system-spacing, "smaller-negative"),
-        map-get($system-spacing, "small-negative"),
-        map-get($system-spacing, "medium"),
-        map-get($system-spacing, "large"),
-        map-get($system-spacing-em, "small"),
-        map-get($partial-values, "zero-zero"),
-        map-get($partial-values, "auto")
->>>>>>> 1b6984f3
       ),
     extended: ()
   ),
   margin-vertical: (
     standard:
       map-collect(
-<<<<<<< HEAD
         map.get($system-spacing, "smaller"),
         map.get($system-spacing, "small"),
         map.get($system-spacing, "smaller-negative"),
@@ -449,16 +436,6 @@
         map.get($system-spacing-em, "small"),
         map.get($partial-values, "zero-zero"),
         map.get($partial-values, "auto")
-=======
-        map-get($system-spacing, "smaller"),
-        map-get($system-spacing, "small"),
-        map-get($system-spacing, "smaller-negative"),
-        map-get($system-spacing, "small-negative"),
-        map-get($system-spacing, "medium"),
-        map-get($system-spacing-em, "small"),
-        map-get($partial-values, "zero-zero"),
-        map-get($partial-values, "auto")
->>>>>>> 1b6984f3
       ),
     extended: ()
   ),
