--- conflicted
+++ resolved
@@ -402,21 +402,13 @@
   margin: (
     standard:
       map-collect(
-<<<<<<< HEAD
+        map.get($system-spacing, "smaller-negative"),
+        map.get($system-spacing, "small-negative"),
         map.get($system-spacing, "smaller"),
         map.get($system-spacing, "small"),
         map.get($system-spacing, "medium"),
         map.get($system-spacing-em, "small"),
         map.get($partial-values, "zero-zero")
-=======
-        map-get($system-spacing, "smaller-negative"),
-        map-get($system-spacing, "small-negative"),
-        map-get($system-spacing, "smaller"),
-        map-get($system-spacing, "small"),
-        map-get($system-spacing, "medium"),
-        map-get($system-spacing-em, "small"),
-        map-get($partial-values, "zero-zero")
->>>>>>> ccf41c57
       ),
     extended: ()
   ),
