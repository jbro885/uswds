--- conflicted
+++ resolved
@@ -27,16 +27,7 @@
 @mixin unstyled-list() {
   @include margin(0 null);
   list-style-type: none;
-<<<<<<< HEAD
-  margin: 0;
-  padding: 0;
-
-  > li {
-    display: list-item;
-    margin: 0;
-=======
   padding-left: 0;
->>>>>>> 41d310e7
 
   > li {
     margin-bottom: 0;
