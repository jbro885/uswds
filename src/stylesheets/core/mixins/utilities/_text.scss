@use "sass:list";
@use "sass:map";
@use "../../functions" as *;
@use "../../properties" as *;
@use "../../tokens" as *;

// Outputs properties based on contents of text()

$text-utililies: (
  font-style:
    map-collect(
      map-deep-get($system-properties, "font-style", standard),
      map-deep-get($system-properties, "font-style", extended)
    ),
  font-weight:
    map-collect(
      map-deep-get($system-properties, "font-weight", standard),
      map-deep-get($system-properties, "font-weight", extended)
    ),
  letter-spacing:
    map-collect(
      map-deep-get($system-properties, "letter-spacing", standard),
      map-deep-get($system-properties, "letter-spacing", extended)
    ),
  text-align:
    map-collect(
      map-deep-get($system-properties, "text-align", standard),
      map-deep-get($system-properties, "text-align", extended)
    ),
  text-decoration:
    map-collect(
      map-deep-get($system-properties, "text-decoration", standard),
      map-deep-get($system-properties, "text-decoration", extended)
    ),
  text-transform:
    map-collect(
      map-deep-get($system-properties, "text-transform", standard),
      map-deep-get($system-properties, "text-transform", extended)
    ),
  vertical-align:
    map-collect(
      map-deep-get($system-properties, "vertical-align", standard),
      map-deep-get($system-properties, "vertical-align", extended)
    ),
  white-space:
    map-collect(
      map-deep-get($system-properties, "white-space", standard),
      map-deep-get($system-properties, "white-space", extended)
    ),
<<<<<<< HEAD
  color: map-collect($tokens-color-global),
=======
  color: map-collect($tokens-color-required),
>>>>>>> bb4e084f
);

@mixin u-text($value...) {
  $value: unpack($value);
  $important: null;
  @if has-important($value) {
    $value: remove($value, "!important");
    @if list.length($value) == 1 {
      $value: de-list($value);
    }
    $important: " !important";
  }
  @each $this-value in $value {
    $this-value: smart-quote($this-value);
    $match: false;
    @if map.has-key($all-color-shortcodes, $this-value) {
      $match: true;
      color: color($this-value) #{$important};
    } @else {
      @each $property, $map in $text-utililies {
        @if not $match and map.has-key($map, $this-value) {
          #{$property}: get-uswds-value($property, $this-value...)
            #{$important};
          $match: true;
        }
      }
    }
    @if not $match {
      @error '`#{$this-value}` is not a valid `text` value.';
    }
  }
}<|MERGE_RESOLUTION|>--- conflicted
+++ resolved
@@ -47,11 +47,7 @@
       map-deep-get($system-properties, "white-space", standard),
       map-deep-get($system-properties, "white-space", extended)
     ),
-<<<<<<< HEAD
-  color: map-collect($tokens-color-global),
-=======
   color: map-collect($tokens-color-required),
->>>>>>> bb4e084f
 );
 
 @mixin u-text($value...) {
