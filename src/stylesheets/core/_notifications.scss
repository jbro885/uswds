@use "../settings" as *;

/*  notifications.scss
    ---
    Adds a notification at the top of each USWDS
    compile. Use this file for important notifications
    and updates to the design system.

    This file should started fresh at each
    major version.

*/

/* prettier-ignore */
$uswds-notifications:
    "\A"
  + "\A --------------------------------------------------------------------"
  + "\A \2709  USWDS Notifications"
  + "\A --------------------------------------------------------------------"
<<<<<<< HEAD
=======
  + "\A 2.7.1:"
  + "\A - We added `not dead` to our autoprefixer settings and now use a "
  + "\A   `.browserslistrc` file for these options."
  + "\A --------------------------------------------------------------------"
>>>>>>> 1b6984f3
  + "\A 2.7.0:"
  + "\A - We added new usa-button-group, usa-card, usa-character-count, and"
  + "\A   usa-combo-box components."
  + "\A - We updated our guidance and code for numeric fields to use `text`"
  + "\A   rather than `number` inputs with an `inputmode` of `numeric`."
  + "\A --------------------------------------------------------------------"
  + "\A 2.6.0:"
  + "\A - We updated the markup of usa-search. Existing markup will still"
  + "\A   work, but we recommend updating to the newest markup."
  + "\A - We updated some color token values and filled out the vivid color"
  + "\A   families. This is not a breaking change, but be aware that there"
  + "\A   may be some subtle changes."
  + "\A --------------------------------------------------------------------"
  + "\A 2.5.1:"
  + "\A - CSSO's forceMediaMerge wasn't exporting media queries in the"
  + "\A   expected order, so we're disabling it for more reliable CSS"
  + "\A   output. We recommend that teams remove any media query sorting"
  + "\A   added with forceMediaMerge."
  + "\A --------------------------------------------------------------------"
  + "\A 2.5.0:"
  + "\A - We updated to Dart Sass for compiling. Consider updating your own"
  + "\A   build process using `uswds-gulp` as a guide."
  + "\A - We upgraded our aXe accessibility testing from 2.6.1 to 3.4.1 and"
  + "\A   improved the accessibility of our markup in the process."
  + "\A   This introduces minor changes to the markup of 5 components and "
  + "\A   our documentation template:"
  + "\A   - banner: is now a <section> instead of a <div> with the ARIA "
  + "\A     label `Official government website`"
  + "\A   - footer: nav includes the ARIA label of `Footer navigation`"
  + "\A   - graphic-list: uses <h2> as a heading default instead of <h3> "
  + "\A   - hero: includes the ARIA label of `Introduction`"
  + "\A   - search: the search form is given the ARIA role of `search`"
  + "\A   - documentation template: includes only the main content in the "
  + "\A     <main> element. The nav is no longer treated as an <aside>."
  + "\A - Now state tokens (like 'warning') can can accept non-token"
  + "\A   colors, just as we introduced for theme colors in 2.4.0."
  + "\A --------------------------------------------------------------------"
  + "\A 2.4.0: If your component settings aren't working as expected, make"
  + "\A sure you're importing the components settings in your Sass entry"
  + "\A point (often styles.scss) with `@import 'uswds-theme-components'`."
  + "\A A bug in 2.0 omitted that import."
  + "\A - We added `$theme-show-notifications: true` to general settings"
  + "\A --------------------------------------------------------------------"
  + "\A 2.2.0: We changed the names of some settings."
  + "\A"
  + "\A - $theme-navigation-width \2192  $theme-header-min-width"
  + "\A - $theme-megamenu-logo-text-width \2192  $theme-header-logo-text-width"
  + "\A --------------------------------------------------------------------"
  + "\A 2.0.2: We changed the names of some settings and mixins."
  + "\A"
  + "\A - $theme-title-font-size \2192  $theme-display-font-size"
  + "\A - @include title \2192  @include display"
  + "\A - @include typeset-title \2192  @include typeset-display";

/* prettier-ignore */
$uswds-notification-disable-message:
  "\A"
+ "\A --------------------------------------------------------------------"
+ "\A These are notifications from the USWDS team, not necessarily a"
+ "\A problem with your code."
+ "\A"
+ "\A Disable notifications using `$theme-show-notifications: false`"
+ "\A in your general settings file."
+ "\A --------------------------------------------------------------------\A";

@if $theme-show-notifications {
  @warn "#{$uswds-notifications}"
    + "#{$uswds-notification-disable-message}";
}<|MERGE_RESOLUTION|>--- conflicted
+++ resolved
@@ -17,13 +17,10 @@
   + "\A --------------------------------------------------------------------"
   + "\A \2709  USWDS Notifications"
   + "\A --------------------------------------------------------------------"
-<<<<<<< HEAD
-=======
   + "\A 2.7.1:"
   + "\A - We added `not dead` to our autoprefixer settings and now use a "
   + "\A   `.browserslistrc` file for these options."
   + "\A --------------------------------------------------------------------"
->>>>>>> 1b6984f3
   + "\A 2.7.0:"
   + "\A - We added new usa-button-group, usa-card, usa-character-count, and"
   + "\A   usa-combo-box components."
