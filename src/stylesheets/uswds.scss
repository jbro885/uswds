--- conflicted
+++ resolved
@@ -1,23 +1,4 @@
 /*! uswds @version */
-
-<<<<<<< HEAD
-/*
-========================================
-uswds
-----------------------------------------
-Output all USWDS
-- fonts
-- components
-- utilities
-----------------------------------------
-*/
-=======
-// Vendor -------------- //
-@import 'core/variables-vendor';
-@import 'lib/bourbon';
-@import 'lib/neat';
-@import 'lib/normalize';
->>>>>>> 2da9320c
 
 @import 'uswds-fonts';
 @import 'uswds-components';
