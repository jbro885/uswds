# Releasing the Web Design Standards

This is our official process for releasing new versions of the [U.S. Web Design
Standards](https://designsystem.digital.gov).


## Table of contents
1. [Principles](#principles)
1. [Versioning](#versioning)
    1. [What is a release?](#what-is-a-release)
    1. [The public API](#the-public-api)
1. [Release process](#release-process)
    1. [Git(/Hub) workflow](#git-workflow)
    1. [Pre-releases](#pre-releases)
1. [Questions?](#questions)


## Principles
1. Follow well-established [versioning practices](#versioning)
1. Provide detailed notes for each [release](#what-is-a-release)
1. Encourage contributions and thank contributors for their hard work


## Versioning
[Semantic versioning][semver] is a method of numbering release versions that
aims to help users understand the implications of upgrading from one
[release](#what-is-a-release) to another. Semantic version numbers take the
form `major.minor.patch`, where:

* Bug fixes increment the `patch` number (e.g. `1.0.0` to `1.0.1`)
* New features increment the `minor` number and reset `patch` (e.g. `1.0.1` to
  `1.1.0`)
* Changes to the [public API](#public-api) (breaking changes) increment the
  `major` version and reset `minor` and `patch` (e.g. `1.1.2` to `2.0.0`)

### What is a release?
Technically, release of the Web Design Standards core code "lives" in two
different places:

1. On GitHub as a [tag][git tag] and corresponding [release][releases]
1. On [npm][what is npm] as a release of the [`uswds` package][uswds on npm] with the same version number as the GitHub release

### The public API
In most software projects, the "public API" corresponds to a single set of
programming constructs, such as public classes or functions.  Because the
Standards consist of tightly-bound HTML, CSS, and JavaScript, we must consider
any "breaking" change to _any_ of these as a change to the public API. For
example, any of the following should trigger a major version increment:

* Changing the name of any `.usa-` class name (documented or not)
* Changing the way in which elements with `.usa-` class names are structured in
  HTML
* Changing the HTML "API" for any of our interactive components, such as the
  [accordion](https://designsystem.digital.gov/accordions/)


## Release process

### Git workflow

* We have two main branches that are never deleted:

    * `master` always points to the latest release
    * `develop` contains changes being prepped for a release

* When introducing a change (feature, bug fix, etc.):

    1. Branch off `develop`:

        ```sh
        git fetch origin
        git checkout -b feature-foo origin/develop
        ```

    1. Name your branch pretty much anything except `master`, `develop`, or
       with the `release-` or `hotfix-` prefix. Suggested prefixes include
       `refactor-`, `feature-`, `docs-`, and `patch-`.

    1. File your pull request to merge into the `develop` branch.

### Publishing a new release

⚠️ In these docs, `{{ version }}` should always be replaced with the semantic version number, i.e. `1.2.1` ⚠️

#### Create the release branch

- [ ] Determine if the version is a **patch** (`#.#.#`), **minor** (`#.#.0`), or **major** (`#.0.0`) version
- [ ] Branch off develop and use the branch name format `release-{{ version }}`.
```
git pull origin
git checkout -b release-{{ version }} origin/develop
```
- [ ] **If there's been further work on `develop` since branching,** merge the most recent `develop` into the version branch.

- - -

#### Prerelease if necessary
When releasing potentially disruptive changes, it's good practice to publish pre-releases of planned versions. These are sometimes also called release candidates. Here's how it works:

- [ ] Create a new branch from the release branch (`release-{{ version }}`) with `-pre` as an additional pre-release identifier, i.e. `release-{{ version }-pre`.

Follow the release process for your pre-release branch, with the following modifications:

- [ ] Publish to `npm` with a `dist-tag`
``
npm version {{ version }}-pre
npm publish --tag dev
``
- [ ] Mark the GitHub release as a "pre-release"
- [ ] Be sure to note how long you intend on waiting for show-stopping bug reports before proceeding with the release.
- [ ] Include instructions for installing the pre-release from `npm` with the `dist-tag`, e.g.:
``
npm install --save uswds@dev
``
- [ ] Directly notify users who may be impacted by the proposed changes, and encourage them to alert us of any new issues within the prescribed testing period.

If you receive reports of any regressions (specifically, new issues introduced in the release), you can decide whether to address them in another pre-release or file them for the next official release. If you decide to move proceed with the release, it's good practice to alert users of the issue in your release notes, preferably with a :warning: emoji or similar.

Otherwise, proceed with the next versioned release!

- - -

#### Version the release with `npm`
`npm version` will increment the version number semantically in `package.json` and commit the changes to git. Versions will be tagged on the master branch.
- [ ] **For prerelease releases:** Run `npm version prerelease --no-tag`.
- [ ] **For patch releases:** Run `npm version patch --no-tag`.
- [ ] **For minor releases:** Run `npm version minor --no-tag`.
- [ ] **For major releases:** Run `npm version major --no-tag`.

- - -

#### Merge the release into `master`

- [ ] Push the version branch up to Github
- [ ] Open a pull request from your release branch into `master`.
- [ ] List the key changes in the release in the pull request description. [See the v1.0.0 pull request](https://github.com/uswds/uswds/pull/1726) for an example.
- [ ] Wait for all tests to complete successfully.
- [ ] Have at least one team member to approved the pull request
- [ ] Once the pull request is approved, merge it into `master`. This will trigger a two actions:
<<<<<<< HEAD
- CircleCI will publish the new release to npm.
- Federalist will deploy the new release's fractal site to `components.designsystem.digital.gov`.
=======
- CircleCI will publish the new release to [npm](https://www.npmjs.com/package/uswds).
- Federalist will deploy the new release's fractal site to [components.standards.usa.gov](https://components.standards.usa.gov).
>>>>>>> bfe92727

- - -

#### Check that the release was successful
- [ ] Check the [CircleCI process](https://circleci.com/gh/18f/web-design-standards)
- [ ] Check [uswds on npm](https://www.npmjs.com/package/uswds)
- [ ] Check [components.designsystem.digital.gov](https://components.designsystem.digital.gov)

- - -

#### Create the binary, tag, and create the release in Github

- [ ] Close all running USWDS processes in the terminal
- [ ] In the `master` branch run `npm run prepublish` to build the assets zip file. It will be created at `dist/uswds-{{ version }}.zip`.
- [ ] In [Github releases](https://github.com/uswds/uswds/releases) select `Draft a new release`
- [ ] `tag`: `v{{ version }}`
- [ ] `target`: `master`
- [ ] Add release notes to the body
- [ ] Have at least one team member review the release notes.
- [ ] Attach the `zip` binary you just created
- [ ] Select `Publish release`

- - -

#### Update the docs repo with the new version number on a new branch

- [ ] Open the`web-design-standards-docs` repo
```
cd path/to/web-design-standards-docs
```
- [ ] Create a branch off `master`
```
git fetch origin
git checkout -b release-{{ version }} origin/develop
```
- [ ] Change the uswds dependency in `package.json` to the new version from `npm`
```
npm install --save-exact uswds@{{ version }}
```
- [ ] Commit this change to the release branch

- - -

#### Merge docs changes into the docs repo's `master` branch

- [ ] Push the release branch to Github
- [ ] Open a pull request from your release branch into `master`.
- [ ] List the key changes in the release in the pull request description.
- [ ] Have at least one team member to approved the pull request
- [ ] Once the pull request is approved, merge it into `master`. This will trigger Federalist to rebuild and redeploy the production site.

- - -

#### Check the USWDS website to assure correctness
- [ ] Check that the `Download code` ZIP file linked from the [Download code and design files](https://designsystem.digital.gov/getting-started/download/) page works (at the time of this writing, it should point to the ZIP file you uploaded when you released the new version on GitHub).
- [ ] Check that the correct version number is mentioned under the link.
- [ ] Check that the new release shows up on the [Release notes](https://designsystem.digital.gov/whats-new/releases/) page.

- - -

#### Publicize the release
- [ ] Post a message in the `#uswds-public` Slack channel linking to the release.


## Questions?
If you need help or have any questions, please reach out to us:

* File an [issue on GitHub](https://github.com/uswds/uswds/issues/new).
* Email us at [uswebdesignstandards@gsa.gov](mailto:uswebdesignstandards@gsa.gov).
* [Sign up](https://chat.18f.gov/) for our public [Slack] channel.


[draft release]: https://github.com/uswds/uswds/releases/new
[git tag]: https://git-scm.com/book/en/v2/Git-Basics-Tagging
[new release]: https://github.com/uswds/uswds/releases/new
[npm version]: https://docs.npmjs.com/cli/version
[pull request]: https://github.com/uswds/uswds/compare
[releases]: https://github.com/uswds/uswds/releases
[semver]: http://semver.org/
[uswds on npm]: https://npmjs.com/package/uswds
[what is npm]: https://docs.npmjs.com/getting-started/what-is-npm
[Slack]: https://slack.com/
[release candidates]: https://en.wikipedia.org/wiki/Software_release_life_cycle#Release_candidate
[components.designsystem.digital.gov]: https://components.designsystem.digital.gov/<|MERGE_RESOLUTION|>--- conflicted
+++ resolved
@@ -137,13 +137,8 @@
 - [ ] Wait for all tests to complete successfully.
 - [ ] Have at least one team member to approved the pull request
 - [ ] Once the pull request is approved, merge it into `master`. This will trigger a two actions:
-<<<<<<< HEAD
-- CircleCI will publish the new release to npm.
-- Federalist will deploy the new release's fractal site to `components.designsystem.digital.gov`.
-=======
 - CircleCI will publish the new release to [npm](https://www.npmjs.com/package/uswds).
 - Federalist will deploy the new release's fractal site to [components.standards.usa.gov](https://components.standards.usa.gov).
->>>>>>> bfe92727
 
 - - -
 
