const { formatters } = require("stylelint");
const autoprefixer = require("autoprefixer");
const csso = require("postcss-csso");
const discardComments = require("postcss-discard-comments");
const filter = require("gulp-filter");
const gulp = require("gulp");
const gulpStylelint = require("gulp-stylelint");
const postcss = require("gulp-postcss");
const replace = require("gulp-replace");
const rename = require("gulp-rename");
const sass = require("gulp-sass");
const sourcemaps = require("gulp-sourcemaps");
const changed = require("gulp-changed");
const dutil = require("./doc-util");
const pkg = require("../../package.json");

const task = "sass";
const normalizeCssFilter = filter("**/normalize.css", { restore: true });

sass.compiler = require("sass");

const IGNORE_STRING = "This file is ignored";
const ignoreStylelintIgnoreWarnings = lintResults =>
  formatters.string(
    lintResults.reduce((memo, result) => {
      const { warnings } = result;
      const fileIsIgnored = warnings.some(warning =>
        RegExp(IGNORE_STRING, "i").test(warning.text)
      );

      if (!fileIsIgnored) {
        memo.push(result);
      }

      return memo;
    }, [])
  );

gulp.task("stylelint", () =>
  gulp
    .src("./src/stylesheets/**/*.scss")
    .pipe(
      gulpStylelint({
        failAfterError: true,
        reporters: [
          {
            formatter: ignoreStylelintIgnoreWarnings,
            console: true
          }
        ],
        syntax: "scss"
      })
    )
    .on("error", dutil.logError)
);

gulp.task("copy-vendor-sass", () => {
  dutil.logMessage("copy-vendor-sass", "Compiling vendor CSS");

  const source = "./node_modules/normalize.css/normalize.css";
  const destination = "src/stylesheets/lib";

  const stream = gulp
    .src([source])
    .pipe(normalizeCssFilter)
    .pipe(rename("_normalize.scss"))
    .pipe(changed(destination))
    .on("error", error => {
      dutil.logError("copy-vendor-sass", error);
    })
    .pipe(gulp.dest(destination));

  return stream;
});

gulp.task("copy-dist-sass", () => {
  dutil.logMessage("copy-dist-sass", "Copying all Sass to dist dir");

  const stream = gulp
    .src("src/stylesheets/**/*.scss")
    .pipe(gulp.dest("dist/scss"));

  return stream;
});

gulp.task(
  "sass",
  gulp.series("copy-vendor-sass", () => {
    dutil.logMessage(task, "Compiling Sass");
<<<<<<< HEAD
    const pluginsProcess = [discardComments(), autoprefixer()];
=======
    const pluginsProcess = [
      discardComments(),
      autoprefixer()
    ];
>>>>>>> 1b6984f3
    const pluginsMinify = [csso({ forceMediaMerge: false })];

    return gulp
      .src("src/stylesheets/uswds.scss")
      .pipe(sourcemaps.init({ largeFile: true }))
      .pipe(
        sass
          .sync({
            outputStyle: "expanded"
          })
          .on("error", sass.logError)
      )
      .pipe(postcss(pluginsProcess))
      .pipe(replace(/\buswds @version\b/g, `uswds v${pkg.version}`))
      .pipe(gulp.dest("dist/css"))
      .pipe(postcss(pluginsMinify))
      .pipe(
        rename({
          suffix: ".min"
        })
      )
      .pipe(sourcemaps.write("."))
      .pipe(gulp.dest("dist/css"));
  })
);<|MERGE_RESOLUTION|>--- conflicted
+++ resolved
@@ -87,14 +87,10 @@
   "sass",
   gulp.series("copy-vendor-sass", () => {
     dutil.logMessage(task, "Compiling Sass");
-<<<<<<< HEAD
-    const pluginsProcess = [discardComments(), autoprefixer()];
-=======
     const pluginsProcess = [
       discardComments(),
       autoprefixer()
     ];
->>>>>>> 1b6984f3
     const pluginsMinify = [csso({ forceMediaMerge: false })];
 
     return gulp
