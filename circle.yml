--- conflicted
+++ resolved
@@ -9,43 +9,4 @@
     - npm test # Run the package and docs test suite
     - npm run build:package # Run the release process
   post:
-<<<<<<< HEAD
-    - ls -agolf dist/ # Ensure that build:package worked
-=======
-    - ls -agolf dist/ # Ensure that build:package worked
-    - ls -agolf _site/ # Ensure that build:website worked
-
-deployment:
-  add-headers:
-      branch: [add-headers]
-      commands:
-        - cf login -a https://api.cloud.gov -u gsa-wds_deployer -p $CF_GSA_WDS_PASS -o gsa-wds -s wds-staging
-        - cf push wds-microsite-add-headers -n standards-staging-add-headers -f config/cf/manifest-staging.yml -p _site
-  new-designs:
-      branch: [add-new-designs]
-      commands:
-        - cf login -a https://api.cloud.gov -u gsa-wds_deployer -p $CF_GSA_WDS_PASS -o gsa-wds -s wds-staging
-        - cf push wds-microsite-new-design -n standards-staging-new-design -f config/cf/manifest-staging.yml -p _site
-  production:
-    branch: [master]
-    commands:
-      - cf login -a https://api.cloud.gov -u gsa-wds_deployer -p $CF_GSA_WDS_PASS -o gsa-wds -s wds-production
-      - cf zero-downtime-push wds-microsite -f manifest.yml -p _site
-      - cf map-route wds-microsite standards.usa.gov
-  staging:
-    branch: [staging]
-    commands:
-      - cf login -a https://api.cloud.gov -u gsa-wds_deployer -p $CF_GSA_WDS_PASS -o gsa-wds -s wds-staging
-      - cf zero-downtime-push wds-microsite -f config/cf/manifest-staging.yml -p _site
-      - cf map-route wds-microsite standards-staging.usa.gov
-  release:
-    branch: [release]
-    commands:
-      - cf login -a https://api.cloud.gov -u gsa-wds_deployer -p $CF_GSA_WDS_PASS -o gsa-wds -s wds-release
-      - cf zero-downtime-push wds-microsite -f config/cf/manifest-release.yml -p _site
-  user-testing:
-    branch: [user-testing]
-    commands:
-      - cf login -a https://api.cloud.gov -u gsa-wds_deployer -p $CF_GSA_WDS_PASS -o gsa-wds -s wds-user-testing
-      - cf zero-downtime-push wds-microsite -f config/cf/manifest-user-testing.yml -p _site
->>>>>>> 41d310e7
+    - ls -agolf dist/ # Ensure that build:package worked