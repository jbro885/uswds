--- conflicted
+++ resolved
@@ -116,12 +116,7 @@
     "node-notifier": "^6.0.0",
     "normalize.css": "^8.0.1",
     "nswatch": "^0.2.0",
-<<<<<<< HEAD
-    "nyc": "^14.1.1",
-    "postcss-combine-media-query": "^1.0.0",
-=======
     "nyc": "^15.0.0",
->>>>>>> dffa5f17
     "postcss-discard-comments": "^4.0.2",
     "postcss-sort-media-queries": "^1.0.15",
     "prettier": "^1.19.1",
