--- conflicted
+++ resolved
@@ -1,10 +1,6 @@
 {
   "name": "uswds",
-<<<<<<< HEAD
-  "version": "0.10.0",
-=======
   "version": "0.11.0",
->>>>>>> 1d441f78
   "description": "Open source UI components and visual style guide for U.S. government websites",
   "main": "src/js/start.js",
   "scripts": {
