--- conflicted
+++ resolved
@@ -5,9 +5,5 @@
   SNYK-JS-GLOBPARENT-1016905:
     - del > globby > fast-glob > glob-parent:
         reason: None given
-<<<<<<< HEAD
-        expires: '2021-02-21T18:21:40.332Z'
-=======
         expires: '2021-02-25T21:48:00.048Z'
->>>>>>> 9e37ce96
 patch: {}